--- conflicted
+++ resolved
@@ -4,12 +4,8 @@
 
 import pathlib
 import sys
-<<<<<<< HEAD
-from typing import Union
-=======
 import warnings
 from typing import Optional
->>>>>>> f01ee17d
 
 import numpy as np
 import pandas as pd
