# Copyright (C) 2024 Roberto Rossini <roberros@uio.no>
#
# SPDX-License-Identifier: MIT

import functools
import hashlib
import json
import math
import pathlib
import random
import sys
import tempfile
import time
import urllib.request
<<<<<<< HEAD
from typing import Any, Dict, Sequence, Tuple, Union
=======
from typing import Any, Dict, Optional, Tuple, Union
>>>>>>> 90e1939a

import alive_progress as ap
import structlog

from stripepy.utils.common import pretty_format_elapsed_time


@functools.cache
def _get_datasets(max_size: float) -> Dict[str, Dict[str, str]]:
    assert not math.isnan(max_size)

    record_id = "14517632"

    datasets = {
        "4DNFI3RFZLZ5": {
            "url": f"https://zenodo.org/records/{record_id}/files/4DNFI3RFZLZ5.stripepy.mcool?download=1",
            "md5": "f6e060211c95dd5fbf6e708c637d1c1c",
            "assembly": "mm10",
            "format": "mcool",
            "size_mb": 83.85,
        },
        "4DNFIC1CLPK7": {
            "url": f"https://zenodo.org/records/{record_id}/files/4DNFI6HDY7WZ.stripepy.mcool?download=1",
            "md5": "745df902a842c17e535222fb7f9748ca",
            "assembly": "hg38",
            "format": "mcool",
            "size_mb": 104.73,
        },
        "4DNFI9GMP2J8": {
            "url": f"https://zenodo.org/records/{record_id}/files/4DNFI9GMP2J8.stripepy.mcool?download=1",
            "md5": "a17d08460c03cf6c926e2ca5743e4888",
            "assembly": "hg38",
            "format": "mcool",
            "size_mb": 106.84,
        },
        "ENCFF993FGR": {
            "url": f"https://zenodo.org/records/{record_id}/files/ENCFF993FGR.stripepy.hic?download=1",
            "md5": "3bcb8c8c5aac237f26f994e0f5e983d7",
            "assembly": "hg38",
            "format": "hic",
            "size_mb": 185.29,
        },
        "__results_v1": {
            "url": f"https://zenodo.org/records/{record_id}/files/results_4DNFI9GMP2J8_v1.hdf5?download=1",
            "md5": "632b2a7a6e5c1a24dc3635710ed68a80",
            "filename": "results_4DNFI9GMP2J8_v1.hdf5",
            "assembly": "hg38",
            "format": "stripepy",
            "size_mb": 8.75,
        },
        "__stripepy_plot_images": {
            "url": f"https://zenodo.org/records/{record_id}/files/stripepy-plot-test-images.tar.xz?download=1",
            "md5": "d4ab74937dd9062efe4b2acc6ebc8780",
            "filename": "stripepy-plot-test-images.tar.xz",
            "assembly": "hg38",
            "format": "tar",
            "size_mb": 1.5,
        },
    }

    valid_dsets = {k: v for k, v in datasets.items() if v.get("size_mb", math.inf) < max_size}

    if len(valid_dsets) > 0:
        return valid_dsets

    raise RuntimeError(f"unable to find any dataset smaller than {max_size:.2f} MB")


def _list_datasets():
    dsets = {k: v for k, v in _get_datasets(math.inf).items() if not k.startswith("__")}
    json.dump(dsets, fp=sys.stdout, indent=2)
    sys.stdout.write("\n")


def _get_random_dataset(max_size: float) -> Tuple[str, Dict[str, str]]:
    dsets = _get_datasets(max_size)
    assert len(dsets) > 0

    key = random.sample(list(dsets.keys()), 1)[0]
    return key, dsets[key]


def _lookup_dataset(name: Union[str, None], assembly: Union[str, None], max_size: float) -> Tuple[str, Dict[str, str]]:
    if name is not None:
        max_size = math.inf
        try:
            return name, _get_datasets(max_size)[name]
        except KeyError as e:
            raise RuntimeError(
                f'unable to find dataset "{name}". Please make sure the provided dataset is present in the list produced by stripepy download --list-only.'
            ) from e

    assert assembly is not None
    assert max_size >= 0

    dsets = {k: v for k, v in _get_datasets(max_size).items() if v["assembly"] == assembly}
    if len(dsets) == 0:
        raise RuntimeError(
            f'unable to find a dataset using "{assembly}" as reference genome. Please make sure such dataset exists in the list produced by stripepy download --list-only.'
        )

    key = random.sample(list(dsets.keys()), 1)[0]
    return key, dsets[key]


def _hash_file(path: pathlib.Path, chunk_size=16 << 20) -> str:
    file_size = path.stat().st_size
    disable_bar = not sys.stderr.isatty() or file_size < (256 << 20)

    with ap.alive_bar(
        total=file_size,
        disable=disable_bar,
        enrich_print=False,
        file=sys.stderr,
        receipt=False,
        monitor="{percent:.2%}",
        unit="B",
        scale="SI2",
    ) as bar:
        logger = structlog.get_logger()
        logger.info('computing MD5 digest for file "%s"...', path)
        with path.open("rb") as f:
            hasher = hashlib.md5()
            while True:
                chunk = f.read(chunk_size)
                if not chunk:
                    return hasher.hexdigest()
                hasher.update(chunk)
                bar(len(chunk))


def _fetch_remote_file_size(url: str) -> Optional[int]:
    try:
        req = urllib.request.Request(url)
        return int(urllib.request.urlopen(req).headers.get("Content-Length"))
    except Exception:  # noqa
        return None


def _download_progress_reporter(chunk_no, max_chunk_size, download_size):
    if _download_progress_reporter.bar is not None:
        _download_progress_reporter.bar(
            min(chunk_no * max_chunk_size, download_size) / _download_progress_reporter.total
        )


# this is Python's way of defining static variables inside functions
_download_progress_reporter.bar = None
_download_progress_reporter.total = None


def _download_and_checksum(name: str, dset: Dict[str, Any], dest: pathlib.Path):
    with tempfile.NamedTemporaryFile(dir=dest.parent, prefix=f"{dest.stem}.") as tmpfile:
        logger = structlog.get_logger()
        tmpfile.close()
        tmpfile = pathlib.Path(tmpfile.name)

        url = dset["url"]
        md5sum = dset["md5"]
        assembly = dset.get("assembly", "unknown")
        size = _fetch_remote_file_size(url)

        disable_bar = not sys.stderr.isatty() or size is None

        with ap.alive_bar(
            total=size,
            manual=True,
            disable=disable_bar,
            enrich_print=False,
            file=sys.stderr,
            receipt=False,
            refresh_secs=0.05,
            monitor="{percent:.2%}",
            unit="B",
            scale="SI2",
        ) as bar:
            _download_progress_reporter.bar = bar
            _download_progress_reporter.total = size

            logger.info('downloading dataset "%s" (assembly=%s)...', name, assembly)
            t0 = time.time()
            urllib.request.urlretrieve(url, tmpfile, reporthook=_download_progress_reporter)
            logger.info('DONE! Downloading dataset "%s" took %s.', name, pretty_format_elapsed_time(t0))

        digest = _hash_file(tmpfile)
        if digest == md5sum:
            logger.info("MD5 checksum match!")
            return tmpfile.rename(dest)

        raise RuntimeError(
            f'MD5 checksum for file downloaded from "{url}" does not match: expected {md5sum}, found {digest}.'
        )


def _download_multiple(names: Sequence[str], output_paths: Sequence[pathlib.Path]):
    assert len(names) == len(output_paths)

    logger = structlog.get_logger()

    for name, output_path in zip(names, output_paths):
        t0 = time.time()
        dset_name, config = _lookup_dataset(name, None, math.inf)

        if output_path.exists():
            logger.info('found existing file "%s"', output_path)
            digest = _hash_file(output_path)
            if digest == config["md5"]:
                logger.info('dataset "%s" has already been downloaded: SKIPPING!', name)
                continue
        output_path.unlink(missing_ok=True)

        dest = _download_and_checksum(dset_name, config, output_path)
        t1 = time.time()
        logger.info('successfully downloaded dataset "%s" to file "%s"', config["url"], dest)
        logger.info(f"file size: %.2fMB. Elapsed time: %.2fs", dest.stat().st_size / (1024 << 10), t1 - t0)


def _download_data_for_unit_tests():
    output_dir = pathlib.Path("test/data")
    output_dir.mkdir(parents=True, exist_ok=True)

    names = {
        "4DNFI9GMP2J8": pathlib.Path("test/data/4DNFI9GMP2J8.mcool"),
        "__results_v1": pathlib.Path("test/data/results_4DNFI9GMP2J8_v1.hdf5"),
        "__stripepy_plot_images": pathlib.Path("test/data/stripepy-plot-test-images.tar.xz"),
    }

    _download_multiple(list(names.keys()), list(names.values()))


def _download_data_for_end2end_tests():
    _download_data_for_unit_tests()


def run(
    name: Union[str, None],
    output_path: Union[pathlib.Path, None],
    assembly: Union[str, None],
    max_size: float,
    list_only: bool,
    unit_test: bool,
    end2end_test: bool,
    force: bool,
):
    t0 = time.time()
    if list_only:
        _list_datasets()
        return

    if unit_test:
        _download_data_for_unit_tests()
        return

    if end2end_test:
        _download_data_for_end2end_tests()
        return

    do_random_sample = name is None and assembly is None

    if do_random_sample:
        dset_name, config = _get_random_dataset(max_size)
    else:
        dset_name, config = _lookup_dataset(name, assembly, max_size)

    if output_path is None:
        if "filename" in config:
            output_path = pathlib.Path(config["filename"])
        else:
            output_path = pathlib.Path(f"{dset_name}.{config['format']}")

    if output_path.exists() and not force:
        raise RuntimeError(f"refusing to overwrite file {output_path}. Pass --force to overwrite.")
    output_path.unlink(missing_ok=True)

    dest = _download_and_checksum(dset_name, config, output_path)

    logger = structlog.get_logger()
    logger.info('successfully downloaded dataset "%s" to file "%s"', config["url"], dest)
    logger.info(
        f"file size: %.2fMB. Elapsed time: %s", dest.stat().st_size / (1024 << 10), pretty_format_elapsed_time(t0)
    )<|MERGE_RESOLUTION|>--- conflicted
+++ resolved
@@ -12,11 +12,7 @@
 import tempfile
 import time
 import urllib.request
-<<<<<<< HEAD
-from typing import Any, Dict, Sequence, Tuple, Union
-=======
-from typing import Any, Dict, Optional, Tuple, Union
->>>>>>> 90e1939a
+from typing import Any, Dict, Optional, Sequence, Tuple, Union
 
 import alive_progress as ap
 import structlog
