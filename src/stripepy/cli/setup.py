# Copyright (C) 2024 Andrea Raffo <andrea.raffo@ibv.uio.no>
#
# SPDX-License-Identifier: MIT

import argparse
import math
import multiprocessing as mp
import pathlib
from importlib.metadata import version
from typing import Any, Dict, Tuple


# Create a custom formatter to allow multiline and bulleted descriptions
class CustomFormatter(argparse.RawTextHelpFormatter):
    def _fill_text(self, text, width, indent):
        return "".join([indent + line + "\n" for line in text.splitlines()])


def _num_cpus(arg: str) -> int:
    try:
        n = int(arg)
        if 0 < n <= mp.cpu_count():
            return n
    except:  # noqa
        pass

    raise ValueError(f"Not a valid number of CPU cores (allowed values are integers between 1 and {mp.cpu_count()})")


def _existing_file(arg: str) -> pathlib.Path:
    if (path := pathlib.Path(arg)).is_file():
        return path

    raise FileNotFoundError(arg)


def _output_dir_checked(arg: str) -> pathlib.Path:
    parent = pathlib.Path(arg).parent
    if parent.exists() and parent.is_dir():
        return pathlib.Path(arg)

    raise FileNotFoundError(f'Output folder "{arg}" is not reachable: parent folder does not exist')


def _probability(arg) -> float:
    if 0 <= (n := float(arg)) <= 1:
        return n

    raise ValueError("Not a valid probability")


def _non_zero_positive_float(arg) -> float:
    if (n := float(arg)) > 0:
        return n

    raise ValueError("Not a non-zero, positive float")


def _make_stripepy_call_subcommand(main_parser) -> argparse.ArgumentParser:
    sc: argparse.ArgumentParser = main_parser.add_parser(
        "call",
        help="stripepy works in four consecutive steps: \n"
        "• Step 1: Pre-processing\n"
        "• Step 2: Recognition of loci of interest (also called 'seeds')\n"
        "• Step 3: Shape analysis (i.e., width and height estimation)\n"
        "• Step 4: Signal analysis and post-processing\n",
    )

    sc.add_argument(
        "contact-map",
        type=_existing_file,
        help="Path to a .cool, .mcool, or .hic file for input.",
    )

    sc.add_argument(
        "resolution",
        type=int,
        help="Resolution (in bp).",
    )

    sc.add_argument(
        "-n",
        "--normalization",
        type=str,
        default="NONE",
        help="Normalization to fetch (default: 'NONE').",
    )

    sc.add_argument(
        "-b",
        "--genomic-belt",
        type=int,
        default=5000000,
        help="Radius of the band, centred around the diagonal, where the search is restricted to (in bp, default: 5000000).",
    )

    sc.add_argument(
        "--roi",
        type=str,
        default=None,
        help="Specify 'middle' or input range as 'chr2:10000000-12000000' (default: None)",
    )

    sc.add_argument(
        "-o",
        "--output-folder",
        type=_output_dir_checked,
        default=pathlib.Path("."),
        help="Path to the folder where the user wants the output to be placed (default: current folder).",
    )

    sc.add_argument(
        "--max-width",
        type=int,
        default=100000,
        help="Maximum stripe width, in bp.",
    )

    sc.add_argument(
        "--glob-pers-min",
        type=_probability,
        default=0.2,
        help="Threshold value between 0 and 1 to filter persistence maxima points and identify loci of interest, "
        "aka seeds (default: 0.2).",
    )

    sc.add_argument(
        "--constrain-heights",
        action="store_true",
        default=False,
        help="Use peaks in signal to constrain the stripe height (default: 'False')",
    )

    sc.add_argument(
        "--loc-pers-min",
        type=_probability,
        default=0.2,
        help="Threshold value between 0 and 1 to find peaks in signal in a horizontal domain while estimating the "
        "height of a stripe; when --constrain-heights is set to 'False', it is not used (default: 0.2).",
    )

    sc.add_argument(
        "--loc-trend-min",
        type=_probability,
        default=0.1,
        help="Threshold value between 0 and 1 to estimate the height of a stripe (default: 0.1); "
        "the higher this value, the shorter the stripe; it is always used when --constrain-heights is set to "
        "'False', but could be necessary also when --constrain-heights is 'True' and no persistent maximum other "
        "than the global maximum is found.",
    )

    sc.add_argument(
        "-f",
        "--force",
        action="store_true",
        default=False,
        help="Overwrite existing file(s).",
    )

    sc.add_argument(
<<<<<<< HEAD
        "--verbosity",
        type=str,
        choices=["debug", "info", "warning", "error", "critical"],
        default="info",
        help="Set verbosity of output to the console.",
=======
        "-p",
        "--nproc",
        type=_num_cpus,
        default=1,
        help="Maximum number of parallel processes to use.",
>>>>>>> edef2bb0
    )

    return sc


def _make_stripepy_download_subcommand(main_parser) -> argparse.ArgumentParser:
    sc: argparse.ArgumentParser = main_parser.add_parser(
        "download",
        help="Helper command to simplify downloading datasets that can be used to test StripePy.",
    )

    def get_avail_ref_genomes():
        from .download import _get_datasets

        return {record["assembly"] for record in _get_datasets(math.inf).values() if "assembly" in record}

    grp = sc.add_mutually_exclusive_group(required=False)
    grp.add_argument(
        "--assembly",
        type=str,
        choices=get_avail_ref_genomes(),
        help="Restrict downloads to the given reference genome assembly.",
    )
    grp.add_argument(
        "--name",
        type=str,
        help="Name of the dataset to be downloaded.\n"
        "When not provided, randomly select and download a dataset based on the provided CLI options (if any).",
    )
    grp.add_argument(
        "--list-only",
        action="store_true",
        default=False,
        help="Print the list of available datasets and return.",
    )

    sc.add_argument(
        "--max-size",
        type=_non_zero_positive_float,
        default=512.0,
        help="Upper bound for the size of the files to be considered when --name is not provided.",
    )
    sc.add_argument(
        "-o",
        "--output",
        type=pathlib.Path,
        dest="output_path",
        help="Path where to store the downloaded file.",
    )
    sc.add_argument(
        "-f",
        "--force",
        action="store_true",
        default=False,
        help="Overwrite existing file(s).",
    )
    sc.add_argument(
        "--verbosity",
        type=str,
        choices=["debug", "info", "warning", "error", "critical"],
        default="info",
        help="Set verbosity of output to the console.",
    )

    return sc


def _make_stripepy_view_subcommand(main_parser) -> argparse.ArgumentParser:
    sc: argparse.ArgumentParser = main_parser.add_parser(
        "view",
        help="Fetch stripes from the HDF5 file produced by stripepy call.",
    )

    sc.add_argument(
        dest="h5_file",
        metavar="h5-file",
        type=_existing_file,
        help="Path to the HDF5 file generated by stripepy call.",
    )

    sc.add_argument(
        "--relative-change-threshold",
        type=float,
        default=5.0,
        help="Cutoff for the relative change.\n"
        "The relative change is computed as the ratio between the average number of interactions\n"
        "found inside a stripe and the number of interactions in a neighborhood outside of the stripe.",
    )

    sc.add_argument(
        "--transform",
        type=str,
        choices=["transpose_to_ut", "transpose_to_lt", None],
        default=None,
        help="Control if and how stripe coordinates should be transformed.",
    )

    return sc


def _make_cli() -> argparse.ArgumentParser:
    cli = argparse.ArgumentParser(
        description="stripepy is designed to recognize linear patterns in contact maps (.hic, .mcool, .cool) "
        "through the geometric reasoning, including topological persistence and quasi-interpolation. ",
        formatter_class=CustomFormatter,
    )

    sub_parser = cli.add_subparsers(
        title="subcommands", dest="subcommand", required=True, help="List of available subcommands:"
    )

    _make_stripepy_call_subcommand(sub_parser)
    _make_stripepy_download_subcommand(sub_parser)
    _make_stripepy_view_subcommand(sub_parser)

    cli.add_argument(
        "-v",
        "--version",
        action="version",
        version="%(prog)s {version}".format(version=version("stripepy")),
    )

    return cli


def _process_stripepy_call_args(args: Dict[str, Any]) -> Dict[str, Any]:

    # Gather input parameters in dictionaries:
    configs_input = {key: args[key] for key in ["contact-map", "resolution", "normalization", "genomic_belt", "roi"]}
    configs_thresholds = {
        key: args[key]
        for key in [
            "glob_pers_min",
            "constrain_heights",
            "loc_pers_min",
            "loc_trend_min",
            "max_width",
        ]
    }
<<<<<<< HEAD
    configs_output = {key: args[key] for key in ["output_folder", "force", "verbosity"]}

    configs_output["output_folder"] = (
        configs_output["output_folder"] / configs_input["contact-map"].stem / str(configs_input["resolution"])
    )
=======
    configs_output = {key: args[key] for key in ["output_folder", "force"]}

    configs_other = {"nproc": args["nproc"]}

    # Print the used parameters (chosen or default-ones):
    print("\nArguments:")
    print(f"--contact-map: {configs_input['contact-map']}")
    print(f"--resolution: {configs_input['resolution']}")
    print(f"--normalization: {configs_input['normalization']}")
    print(f"--genomic-belt: {configs_input['genomic_belt']}")
    print(f"--roi: {configs_input['roi']}")
    print(f"--max-width: {configs_thresholds['max_width']}")
    print(f"--glob-pers-min: {configs_thresholds['glob_pers_min']}")
    print(f"--constrain-heights: {configs_thresholds['constrain_heights']}")
    print(f"--loc-pers-min: {configs_thresholds['loc_pers_min']}")
    print(f"--loc-trend-min: {configs_thresholds['loc_trend_min']}")
    print(f"--output-folder: {configs_output['output_folder']}")
    print(f"--force: {configs_output['force']}")
    print(f"--nproc: {configs_other['nproc']}")
>>>>>>> edef2bb0

    return {
        "configs_input": configs_input,
        "configs_thresholds": configs_thresholds,
        "configs_output": configs_output,
        "configs_other": configs_other,
    }


def parse_args() -> Tuple[str, Any]:
    # Parse the input parameters:
    args = vars(_make_cli().parse_args())

    subcommand = args.pop("subcommand")
    if subcommand == "call":
        return subcommand, _process_stripepy_call_args(args)
    if subcommand == "download":
        return subcommand, args
    if subcommand == "view":
        return subcommand, args

    raise NotImplementedError<|MERGE_RESOLUTION|>--- conflicted
+++ resolved
@@ -158,19 +158,19 @@
     )
 
     sc.add_argument(
-<<<<<<< HEAD
         "--verbosity",
         type=str,
         choices=["debug", "info", "warning", "error", "critical"],
         default="info",
         help="Set verbosity of output to the console.",
-=======
+    )
+
+    sc.add_argument(
         "-p",
         "--nproc",
         type=_num_cpus,
         default=1,
         help="Maximum number of parallel processes to use.",
->>>>>>> edef2bb0
     )
 
     return sc
@@ -266,6 +266,13 @@
         choices=["transpose_to_ut", "transpose_to_lt", None],
         default=None,
         help="Control if and how stripe coordinates should be transformed.",
+    )
+    sc.add_argument(
+        "--verbosity",
+        type=str,
+        choices=["debug", "info", "warning", "error", "critical"],
+        default="info",
+        help="Set verbosity of output to the console.",
     )
 
     return sc
@@ -310,15 +317,11 @@
             "max_width",
         ]
     }
-<<<<<<< HEAD
     configs_output = {key: args[key] for key in ["output_folder", "force", "verbosity"]}
 
     configs_output["output_folder"] = (
         configs_output["output_folder"] / configs_input["contact-map"].stem / str(configs_input["resolution"])
     )
-=======
-    configs_output = {key: args[key] for key in ["output_folder", "force"]}
-
     configs_other = {"nproc": args["nproc"]}
 
     # Print the used parameters (chosen or default-ones):
@@ -336,7 +339,6 @@
     print(f"--output-folder: {configs_output['output_folder']}")
     print(f"--force: {configs_output['force']}")
     print(f"--nproc: {configs_other['nproc']}")
->>>>>>> edef2bb0
 
     return {
         "configs_input": configs_input,
@@ -346,16 +348,16 @@
     }
 
 
-def parse_args() -> Tuple[str, Any]:
+def parse_args() -> Tuple[str, Any, str]:
     # Parse the input parameters:
     args = vars(_make_cli().parse_args())
 
     subcommand = args.pop("subcommand")
     if subcommand == "call":
-        return subcommand, _process_stripepy_call_args(args)
+        return subcommand, _process_stripepy_call_args(args), args["verbosity"]
     if subcommand == "download":
-        return subcommand, args
+        return subcommand, args, args["verbosity"]
     if subcommand == "view":
-        return subcommand, args
+        return subcommand, args, args["verbosity"]
 
     raise NotImplementedError