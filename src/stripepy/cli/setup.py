--- conflicted
+++ resolved
@@ -144,11 +144,7 @@
         type=_probability,
         default=0.05,
         help="Threshold value between 0 and 1 to filter persistence maxima points and identify loci of interest, "
-<<<<<<< HEAD
         "aka seeds (default: %(default)s).",
-=======
-        "aka seeds (default: 0.05).",
->>>>>>> c5a38c99
     )
 
     sc.add_argument(
@@ -163,22 +159,14 @@
         type=_probability,
         default=0.33,
         help="Threshold value between 0 and 1 to find peaks in signal in a horizontal domain while estimating the "
-<<<<<<< HEAD
         "height of a stripe; when --constrain-heights is set to 'False', it is not used (default: %(default)s).",
-=======
-        "height of a stripe; when --constrain-heights is set to 'False', it is not used (default: 0.33).",
->>>>>>> c5a38c99
     )
 
     sc.add_argument(
         "--loc-trend-min",
         type=_probability,
         default=0.25,
-<<<<<<< HEAD
         help="Threshold value between 0 and 1 to estimate the height of a stripe (default: %(default)s); "
-=======
-        help="Threshold value between 0 and 1 to estimate the height of a stripe (default: 0.25); "
->>>>>>> c5a38c99
         "the higher this value, the shorter the stripe; it is always used when --constrain-heights is set to "
         "'False', but could be necessary also when --constrain-heights is 'True' and no persistent maximum other "
         "than the global maximum is found.",
