--- conflicted
+++ resolved
@@ -45,21 +45,13 @@
     return f
 
 
-def define_RoI(where_roi: str, chr_end: int, resolution: int):
+def define_RoI(where_roi: str, chr_end: int, resolution: int, RoI_length=2_000_000):
     assert chr_end > 0
     assert resolution > 0
 
-<<<<<<< HEAD
-def define_RoI(where_roi, chr_start, chr_end, resolution, RoI_length=2_000_000) -> Optional[Dict]:
     # Region of Interest (RoI) in genomic and matrix coordinates:
     if where_roi == "middle":
-        e1 = int((chr_end - chr_start - (RoI_length / resolution)) / 2) * resolution
-=======
-    # Region of Interest (RoI) in genomic and matrix coordinates:
-    if where_roi == "middle":
-        RoI_length = 2000000
-        e1 = (chr_end - RoI_length) / 2
->>>>>>> f3a48c62
+        e1 = (chr_end - RoI_length) // 2
         e2 = e1 + RoI_length
     elif where_roi == "start":
         e1 = 0
