# Copyright (C) 2024 Andrea Raffo <andrea.raffo@ibv.uio.no>
#
# SPDX-License-Identifier: MIT

import itertools
import pathlib
import time
<<<<<<< HEAD
from typing import Dict, List, Optional, Tuple
=======
from typing import Dict, List, Tuple, Union
>>>>>>> f3a48c62

import h5py
import matplotlib.pyplot as plt
import numpy as np
import scipy.sparse as ss
<<<<<<< HEAD
=======
import seaborn as sns
import structlog
>>>>>>> f3a48c62
from numpy.typing import NDArray

from . import IO, plot
from .utils import TDA, common, finders, regressions, stripe


def _log_transform(I: ss.csr_matrix) -> ss.csr_matrix:
    """
    Apply a log-transform to a sparse matrix ignoring (i.e. dropping) NaNs.

    Parameters
    ----------
    I : ss.csr_matrix
        the sparse matrix to be transformed

    Returns
    -------
    ss.csr_matrix
        the log-transformed sparse matrix
    """

    I.data[np.isnan(I.data)] = 0
    I.eliminate_zeros()
    Iproc = I.log1p()
    return Iproc


def _band_extraction(I: ss.csr_matrix, resolution: int, genomic_belt: int) -> Tuple[ss.csr_matrix, ss.csr_matrix]:
    """
    Given a symmetric sparse matrix in CSR format, do the following:

      * Split the input matrix into a upper/lower-triangular matrices
      * Zero (i.e. drop) all values that lie outside the first genomic_belt // resolution diagonals

    Parameters
    ----------
    I : ss.csr_matrix
        the sparse matrix to be processed
    resolution : int
        the genomic resolution of the sparse matrix I
    genomic_belt: int
        the width of the genomic belt to be extracted

    Returns
    -------
    Tuple[ss.csr_matrix, ss.csr_matrix]
        2 elements tuple with the lower-triangular and upper-triangular matrix after band extraction
    """

    assert resolution > 0
    assert genomic_belt > 0

    matrix_belt = genomic_belt // resolution
    LT_I = ss.tril(I, k=0, format="csr") - ss.tril(I, k=-matrix_belt, format="csr")
    UT_I = ss.triu(I, k=0, format="csr") - ss.triu(I, k=matrix_belt, format="csr")
    return LT_I, UT_I


def _scale_Iproc(
    I: ss.csr_matrix, LT_I: ss.csr_matrix, UT_I: ss.csr_matrix
) -> Tuple[ss.csr_matrix, ss.csr_matrix, ss.csr_matrix]:
    """
    Rescale matrices LT_I and UT_I based on the maximum value found in matrix I

    Parameters
    ----------
    I : ss.csr_matrix
        the sparse matrix used to compute the scaling factor
    LT_I : ss.csr_matrix
        the lower-triangular sparse matrix to be rescaled
    UT_I : ss.csr_matrix
        the upper-triangular sparse matrix to be rescaled

    Returns
    -------
    Tuple[ss.csr_matrix, ss.csr_matrix]
        the rescaled lower and upper-triangular matrices
    """

    scaling_factor_Iproc = I.max()
    return tuple(J / scaling_factor_Iproc for J in [I, LT_I, UT_I])  # noqa


def _extract_RoIs(I: ss.csr_matrix, RoI: Dict[str, List[int]]) -> Optional[NDArray]:
    """
    Extract a region of interest (ROI) from the sparse matrix I

    Parameters
    ----------
    I: ss.csr_matrix
        the sparse matrix to be processed
    RoI: Dict[str, List[int]]
        dictionary with the region of interest in matrix ('matrix') and genomic ('genomic') coordinates

    Returns
    -------
    Optional[NDArray]
        dense matrix with the interactions for the regions of interest (or None in case RoI itself is None)
    """

    if RoI is None:
        return None

    rows = cols = slice(RoI["matrix"][0], RoI["matrix"][1])
    I_RoI = I[rows, cols].toarray()
    return I_RoI


def _compute_global_pseudodistribution(T: ss.csr_matrix, smooth: bool = True) -> NDArray[float]:
    """
    Given a sparse matrix T, marginalize it, scale the marginal so that maximum is 1, and then smooth it.

    Parameters
    ----------
    T: ss.csr_matrix
        the sparse matrix to be processed
    smooth: bool
        if set to True, smoothing is applied to the pseudo-distribution (default value is True)

    Returns
    -------
    NDArray[np.float64]
        a vector with the re-scaled and smoothed marginals.
    """

    pseudo_dist = np.squeeze(np.asarray(np.sum(T, axis=0)))  # marginalization
    pseudo_dist /= np.max(pseudo_dist)  # scaling
    if smooth:
        pseudo_dist = np.maximum(regressions._compute_wQISA_predictions(pseudo_dist, 11), pseudo_dist)  # smoothing
    return pseudo_dist


def _store_results(
    hf: h5py._hl.group.Group,
    pd: NDArray[np.float64],
    min_points: List[int],
    pers_of_min_points: List[float],
    max_points: List[int],
    pers_of_max_points: List[float],
    min_persistence: float,
):
    hf.create_dataset("pseudo-distribution", data=np.array(pd), compression="gzip", compression_opts=4, shuffle=True)
    hf.create_dataset(
        "minima_pts_and_persistence",
        data=np.array([min_points, pers_of_min_points]),
        compression="gzip",
        compression_opts=4,
        shuffle=True,
    )
    hf.create_dataset(
        "maxima_pts_and_persistence",
        data=np.array([max_points, pers_of_max_points]),
        compression="gzip",
        compression_opts=4,
        shuffle=True,
    )
    hf.parent.attrs["min_persistence_used"] = min_persistence


def _check_neighborhood(
    values: NDArray[np.float64], min_value: float = 0.1, neighborhood_size: int = 10, threshold_percentage: float = 0.85
) -> List[int]:
    # TODO rea1991 Change neighborhood size from "matrix" to "genomic" (eg, default of 1 Mb)
    assert 0 <= min_value
    assert 1 <= neighborhood_size <= len(values)
    assert 0 <= threshold_percentage <= 1

    mask = [0] * len(values)
    for i in range(neighborhood_size, len(values) - neighborhood_size):
        neighborhood = values[i - neighborhood_size : i + neighborhood_size + 1]
        ratio_above_min_value = sum(1 for value in neighborhood if value >= min_value) / len(neighborhood)

        if ratio_above_min_value >= threshold_percentage:
            mask[i] = 1
    return mask


def _filter_extrema_by_sparseness(
    ps_mPs: NDArray[int],
    pers_of_ps_mPs: NDArray[float],
    ps_MPs: NDArray[int],
    pers_of_ps_MPs: NDArray[float],
    mask: NDArray[int],
) -> Tuple[NDArray[int], NDArray[float], NDArray[int], NDArray[float]]:
    ps_mPs_2, pers_of_ps_mPs_2, ps_MPs_2, pers_of_ps_MPs_2 = [], [], [], []

    for i in range(len(ps_MPs)):
        if mask[ps_MPs[i]] == 1:
            ps_MPs_2.append(ps_MPs[i])
            pers_of_ps_MPs_2.append(pers_of_ps_MPs[i])

            # Last maximum point is not paired with a minimum point by construction:
            if i < len(ps_MPs) - 1:
                ps_mPs_2.append(ps_mPs[i])
                pers_of_ps_mPs_2.append(pers_of_ps_mPs[i])

    # If last maximum point was discarded, we need to remove the minimum point before it:
    if len(ps_mPs_2) == len(ps_MPs_2) and len(ps_mPs_2) > 0:
        ps_mPs_2.pop()
        pers_of_ps_mPs_2.pop()

    return np.array(ps_mPs_2), np.array(pers_of_ps_mPs_2), np.array(ps_MPs_2), np.array(pers_of_ps_MPs_2)


<<<<<<< HEAD
def step_1(I: ss.csr_matrix, genomic_belt: int, resolution: int, RoI: Dict = None):
    print("1.1) Log-transformation...")
=======
def step_1(I, genomic_belt, resolution, RoI=None, output_folder=None, logger=None):
    if logger is None:
        logger = structlog.get_logger()

    logger.bind(step=(1, 1)).info("applying log-transformation")
>>>>>>> f3a48c62
    Iproc = _log_transform(I)

    logger.bind(step=(1, 2)).info("focusing on a neighborhood of the main diagonal")
    LT_Iproc, UT_Iproc = _band_extraction(Iproc, resolution, genomic_belt)
    nnz0 = I.count_nonzero()
    nnz1 = LT_Iproc.count_nonzero()
    delta = nnz0 - nnz1
    logger.bind(step=(1, 2)).info("removed %.2f%% of the non-zero entries (%d/%d)", (delta / nnz0) * 100, delta, nnz0)

    logger.bind(step=(1, 3)).info("projecting interactions onto [1, 0]")
    Iproc, LT_Iproc, UT_Iproc = _scale_Iproc(Iproc, LT_Iproc, UT_Iproc)

    return LT_Iproc, UT_Iproc, _extract_RoIs(Iproc, RoI)


def step_2(
<<<<<<< HEAD
    chrom_name: str,
    chrom_size: int,
    L: ss.csr_matrix,
    U: ss.csr_matrix,
    min_persistence: float,
) -> IO.Result:
    print("2.1) Global 1D pseudo-distributions...")
=======
    chrom: str, L, U, resolution, min_persistence, Iproc_RoI=None, RoI=None, output_folder=None, logger=None
) -> IO.Result:
    if logger is None:
        logger = structlog.get_logger()

    logger.bind(step=(2, 1, 0)).info("computing global 1D pseudo-distributions...")
>>>>>>> f3a48c62
    LT_pd = _compute_global_pseudodistribution(L, smooth=True)
    UT_pd = _compute_global_pseudodistribution(U, smooth=True)

    result = IO.Result(chrom_name, chrom_size)

    result.set_min_persistence(min_persistence)

    result.set("pseudodistribution", LT_pd, "LT")
    result.set("pseudodistribution", UT_pd, "UT")

    logger.bind(step=(2, 2, 0)).info(
        "detection of persistent maxima and corresponding minima for lower- and upper-triangular matrices..."
    )
    logger.bind(step=(2, 2, 0)).info("all maxima and their persistence")

    # NOTATION: mPs = minimum points, MPs = maximum Points, ps = persistence-sorted
    # NB: MPs are the actual sites of interest, i.e., the sites hosting linear patterns

    # All local minimum and maximum points:
    all_LT_ps_mPs, all_pers_of_LT_ps_mPs, all_LT_ps_MPs, all_pers_of_LT_ps_MPs = TDA.TDA(LT_pd, min_persistence=0)
    all_UT_ps_mPs, all_pers_of_UT_ps_mPs, all_UT_ps_MPs, all_pers_of_UT_ps_MPs = TDA.TDA(UT_pd, min_persistence=0)

    result.set("all_minimum_points", all_LT_ps_mPs, "LT")
    result.set("all_maximum_points", all_LT_ps_MPs, "LT")
    result.set("persistence_of_all_minimum_points", all_pers_of_LT_ps_mPs, "LT")
    result.set("persistence_of_all_maximum_points", all_pers_of_LT_ps_MPs, "LT")
    result.set("all_minimum_points", all_UT_ps_mPs, "UT")
    result.set("all_maximum_points", all_UT_ps_MPs, "UT")
    result.set("persistence_of_all_minimum_points", all_pers_of_UT_ps_mPs, "UT")
    result.set("persistence_of_all_maximum_points", all_pers_of_UT_ps_MPs, "UT")

    logger.bind(step=(2, 2, 1)).info("lower triangular part")
    LT_ps_mPs, pers_of_LT_ps_mPs, LT_ps_MPs, pers_of_LT_ps_MPs = TDA.TDA(LT_pd, min_persistence=min_persistence)

    logger.bind(step=(2, 2, 2)).info("upper triangular part")
    # Here, LT_ps_mPs means that the lower-triangular minimum points are sorted w.r.t. persistence
    # (NOTATION: ps = persistence-sorted)
    UT_ps_mPs, pers_of_UT_ps_mPs, UT_ps_MPs, pers_of_UT_ps_MPs = TDA.TDA(UT_pd, min_persistence=min_persistence)
    # NB: Maxima are sorted w.r.t. their persistence... and this sorting is applied to minima too,
    # so that each maximum is still paired to its minimum.

    # Maximum and minimum points sorted w.r.t. coordinates (NOTATION: cs = coordinate-sorted):
    LT_mPs, LT_pers_of_mPs = common.sort_based_on_arg0(LT_ps_mPs, pers_of_LT_ps_mPs)
    LT_MPs, LT_pers_of_MPs = common.sort_based_on_arg0(LT_ps_MPs, pers_of_LT_ps_MPs)
    UT_mPs, UT_pers_of_mPs = common.sort_based_on_arg0(UT_ps_mPs, pers_of_UT_ps_mPs)
    UT_MPs, UT_pers_of_MPs = common.sort_based_on_arg0(UT_ps_MPs, pers_of_UT_ps_MPs)

    logger.bind(step=(2, 2, 3)).info("removing seeds overlapping sparse regions")
    LT_mask = _check_neighborhood(_compute_global_pseudodistribution(L, smooth=False))
    UT_mask = _check_neighborhood(_compute_global_pseudodistribution(U, smooth=False))
    x = _filter_extrema_by_sparseness(LT_mPs, LT_pers_of_mPs, LT_MPs, LT_pers_of_MPs, LT_mask)
    LT_mPs, LT_pers_of_mPs, LT_MPs, LT_pers_of_MPs = x
    x = _filter_extrema_by_sparseness(UT_mPs, UT_pers_of_mPs, UT_MPs, UT_pers_of_MPs, UT_mask)
    UT_mPs, UT_pers_of_mPs, UT_MPs, UT_pers_of_MPs = x
    if len(LT_MPs) < len(LT_ps_MPs):
        logger.bind(step=(2, 2, 3)).info(
            "lower triangular part: number of seed sites reduced from %d to %d", len(LT_ps_MPs), len(LT_MPs)
        )
    if len(UT_MPs) < len(UT_ps_MPs):
        logger.bind(step=(2, 2, 3)).info(
            "upper triangular part: number of seed sites reduced from %d to %d", len(UT_ps_MPs), len(UT_MPs)
        )
    if len(LT_MPs) == len(LT_ps_MPs) and len(UT_MPs) == len(UT_ps_MPs):
        logger.bind(step=(2, 2, 3)).info("no change in the number of seed sites")

    result.set("persistent_minimum_points", LT_mPs, "LT")
    result.set("persistent_maximum_points", LT_MPs, "LT")
    result.set("persistence_of_minimum_points", LT_pers_of_mPs, "LT")
    result.set("persistence_of_maximum_points", LT_pers_of_MPs, "LT")

    result.set("persistent_minimum_points", UT_mPs, "UT")
    result.set("persistent_maximum_points", UT_MPs, "UT")
    result.set("persistence_of_minimum_points", UT_pers_of_mPs, "UT")
    result.set("persistence_of_maximum_points", UT_pers_of_MPs, "UT")

    # If no candidates are found in the lower- or upper-triangular maps, exit:
    if len(LT_MPs) == 0 or len(UT_MPs) == 0:
        return result

    logger.bind(step=(2, 3, 1)).info("lower-triangular part: generating list of candidate stripes...")
    stripes = [
        stripe.Stripe(seed=LT_MP, top_pers=LT_pers_of_MP, where="lower_triangular")
        for LT_MP, LT_pers_of_MP in zip(LT_MPs, LT_pers_of_MPs)
    ]
    logger.bind(step=(2, 3, 1)).info("lower-triangular part: generated %d candidate stripes", len(stripes))
    result.set("stripes", stripes, "LT")

    logger.bind(step=(2, 3, 2)).info("upper-triangular part: generating list of candidate stripes...")
    stripes = [
        stripe.Stripe(seed=UT_MP, top_pers=UT_pers_of_MP, where="upper_triangular")
        for UT_MP, UT_pers_of_MP in zip(UT_MPs, UT_pers_of_MPs)
    ]
    logger.bind(step=(2, 3, 2)).info("upper-triangular part: generated %d candidate stripes", len(stripes))
    result.set("stripes", stripes, "UT")

<<<<<<< HEAD
=======
    if result.roi is not None:
        logger.bind(step=(2, 4, 0)).info("finding seed sites inside the region of interest...")
        ids_LT_MPs_in_RoI, LT_MPs_in_RoI = _find_seeds_in_RoI(LT_MPs, result.roi["matrix"][0], result.roi["matrix"][1])
        ids_UT_MPs_in_RoI, UT_MPs_in_RoI = _find_seeds_in_RoI(UT_MPs, result.roi["matrix"][0], result.roi["matrix"][1])
        logger.bind(step=(2, 4, 0)).info(
            "found %d and %d seed sites for the lower- and upper-triangular part, respectively",
            len(ids_LT_MPs_in_RoI),
            len(ids_UT_MPs_in_RoI),
        )

        logger.bind(step=(2, 5, 0)).info("plotting pseudo-distributions and sites for the region of interest...")
        if output_folder is not None:

            # Plot pseudo-distributions:
            IO.pseudodistrib(
                LT_pd, RoI["genomic"][0:2], resolution, output_folder=output_folder, file_name=f"LT_pseudo-distrib.jpg"
            )
            IO.pseudodistrib(
                UT_pd, RoI["genomic"][0:2], resolution, output_folder=output_folder, file_name=f"UT-pseudo-distrib.jpg"
            )

            # Plot pseudo-distributions and persistent maxima:
            IO.pseudodistrib(
                LT_pd,
                RoI["genomic"][0:2],
                resolution,
                coords2scatter=[LT_MPs_in_RoI],
                colors=["blue"],
                output_folder=output_folder,
                title=None,
                file_name=f"LT_pseudo-distrib_and_pers-maxima.jpg",
                display=False,
            )
            IO.pseudodistrib(
                UT_pd,
                RoI["genomic"][0:2],
                resolution,
                coords2scatter=[UT_MPs_in_RoI],
                colors=["blue"],
                output_folder=output_folder,
                title=None,
                file_name=f"UT_pseudo-distrib_and_pers-maxima.jpg",
                display=False,
            )

            # Plot the region of interest of Iproc with over-imposed vertical lines for seeds:
            if Iproc_RoI is not None:
                IO.HiC_and_sites(
                    Iproc_RoI,
                    LT_MPs_in_RoI,
                    RoI["genomic"],
                    resolution,
                    where="lower",
                    plot_in_bp=True,
                    output_folder=output_folder,
                    display=False,
                    file_name=f"LT_seeds.jpg",
                    title=None,
                )
                IO.HiC_and_sites(
                    Iproc_RoI,
                    UT_MPs_in_RoI,
                    RoI["genomic"],
                    resolution,
                    where="upper",
                    plot_in_bp=True,
                    output_folder=output_folder,
                    display=False,
                    file_name=f"UT_seeds.jpg",
                    title=None,
                )

>>>>>>> f3a48c62
    return result


def step_3(
    result: IO.Result,
    L: ss.csr_matrix,
    U: ss.csr_matrix,
    resolution: int,
    genomic_belt: int,
    max_width: int,
    loc_pers_min: float,
    loc_trend_min: float,
    map=map,
    logger=None,
) -> IO.Result:
    if logger is None:
        logger = structlog.get_logger()

    if result.empty:
        logger.bind(step=(3,)).warning("no candidates found by step 2: returning immediately!")
        return result

    # Retrieve data:
    LT_mPs = result.get("persistent_minimum_points", "LT")
    UT_mPs = result.get("persistent_minimum_points", "UT")
    LT_MPs = result.get("persistent_maximum_points", "LT")
    UT_MPs = result.get("persistent_maximum_points", "UT")
    LT_pseudo_distrib = result.get("pseudodistribution", "LT")
    UT_pseudo_distrib = result.get("pseudodistribution", "UT")

    start_time = time.time()

    logger.bind(step=(3, 1)).info("width estimation")
    logger.bind(step=(3, 1, 1)).info("estimating candidate stripe widths")

    # Complement mPs with:
    # the global minimum (if any) that is to the left of the leftmost persistent maximum
    # AND
    # the global minimum (if any) that is to the right of the rightmost persistent maximum
    LT_L_nb = np.arange(0, LT_MPs[0])
    LT_R_nb = np.arange(LT_MPs[-1], L.shape[0])
    UT_L_nb = np.arange(0, UT_MPs[0])
    UT_R_nb = np.arange(UT_MPs[-1], U.shape[0])
    LT_L_mP = np.argmin(LT_pseudo_distrib[LT_L_nb]) if len(LT_L_nb) > 0 else -1
    LT_R_mP = LT_MPs[-1] + np.argmin(LT_pseudo_distrib[LT_R_nb]) if len(LT_R_nb) > 0 else -1
    UT_L_mP = np.argmin(UT_pseudo_distrib[UT_L_nb]) if len(UT_L_nb) > 0 else -1
    UT_R_mP = UT_MPs[-1] + np.argmin(UT_pseudo_distrib[UT_R_nb]) if len(UT_R_nb) > 0 else -1

    LT_bounded_mPs = [(max(LT_L_mP, 0),), (max(LT_R_mP, L.shape[0]),)]
    UT_bounded_mPs = [(max(UT_L_mP, 0),), (max(UT_R_mP, U.shape[0]),)]
    # We need to check that the list of minimum points are not empty, otherwise np.concatenate will create an array with dtype=float
    if len(LT_mPs) != 0:
        LT_bounded_mPs.insert(1, LT_mPs)
    if len(UT_mPs) != 0:
        UT_bounded_mPs.insert(1, UT_mPs)

    LT_bounded_mPs = np.concatenate(LT_bounded_mPs, dtype=int)
    UT_bounded_mPs = np.concatenate(UT_bounded_mPs, dtype=int)

    # List of pairs (pair = left and right boundaries):
    # Choose the variable criterion between max_ascent and max_perc_descent
    # ---> When variable criterion is set to max_ascent, set the variable max_ascent
    # ---> When variable criterion is set to max_perc_descent, set the variable max_perc_descent
    LT_HIoIs = finders.find_HIoIs(
        LT_pseudo_distrib, LT_MPs, LT_bounded_mPs, int(max_width / (2 * resolution)) + 1, map=map
    )
    UT_HIoIs = finders.find_HIoIs(
        UT_pseudo_distrib, UT_MPs, UT_bounded_mPs, int(max_width / (2 * resolution)) + 1, map=map
    )

    # List of left or right boundaries:
    LT_L_bounds, LT_R_bounds = map(list, zip(*LT_HIoIs))
    UT_L_bounds, UT_R_bounds = map(list, zip(*UT_HIoIs))

    logger.bind(step=(3, 1, 2)).info("updating candidate stripes with width information")
    stripes = result.get("stripes", "LT")
    for num_cand_stripe, (LT_L_bound, LT_R_bound) in enumerate(zip(LT_L_bounds, LT_R_bounds)):
        stripes[num_cand_stripe].set_horizontal_bounds(LT_L_bound, LT_R_bound)

    stripes = result.get("stripes", "UT")
    for num_cand_stripe, (UT_L_bound, UT_R_bound) in enumerate(zip(UT_L_bounds, UT_R_bounds)):
        stripes[num_cand_stripe].set_horizontal_bounds(UT_L_bound, UT_R_bound)

<<<<<<< HEAD
    print(f"Execution time: {time.time() - start_time} seconds ---")

    print("3.2) Height estimation")
=======
    if all([param is not None for param in [RoI, output_folder]]):

        logger.bind(step=(3, 1, 3)).info("generating plots")
        # 3.1.3.1 "Finding HIoIs inside the region (RoI) selected above..."

        ids_LT_MPs_in_RoI, LT_MPs_in_RoI = _find_seeds_in_RoI(LT_MPs, result.roi["matrix"][0], result.roi["matrix"][1])
        ids_UT_MPs_in_RoI, UT_MPs_in_RoI = _find_seeds_in_RoI(UT_MPs, result.roi["matrix"][0], result.roi["matrix"][1])

        # Left and right boundaries in RoI:
        LT_L_bounds_in_RoI = np.array(LT_L_bounds)[ids_LT_MPs_in_RoI].tolist()
        LT_R_bounds_in_RoI = np.array(LT_R_bounds)[ids_LT_MPs_in_RoI].tolist()
        UT_L_bounds_in_RoI = np.array(UT_L_bounds)[ids_UT_MPs_in_RoI].tolist()
        UT_R_bounds_in_RoI = np.array(UT_R_bounds)[ids_UT_MPs_in_RoI].tolist()

        # 3.1.3.2 "Plotting pseudo-distributions and sites for the region selected above..."
        IoIs = [RoI["genomic"][0:2]] + [
            [LT_L_bound_in_RoI * resolution, (LT_R_bound_in_RoI + 1) * resolution]
            for (LT_L_bound_in_RoI, LT_R_bound_in_RoI) in zip(LT_L_bounds_in_RoI, LT_R_bounds_in_RoI)
        ]
        IO.pseudodistrib_and_HIoIs(
            LT_pseudo_distrib,
            IoIs,
            resolution,
            colors=["red"] + ["blue"] * len(LT_L_bounds_in_RoI),
            title=None,
            output_folder=output_folder,
            file_name=f"LT_pseudo-distrib_and_h-doms.jpg",
            display=False,
        )
        IoIs = [RoI["genomic"][0:2]] + [
            [UT_L_bound_in_RoI * resolution, (UT_R_bound_in_RoI + 1) * resolution]
            for (UT_L_bound_in_RoI, UT_R_bound_in_RoI) in zip(UT_L_bounds_in_RoI, UT_R_bounds_in_RoI)
        ]
        IO.pseudodistrib_and_HIoIs(
            UT_pseudo_distrib,
            IoIs,
            resolution,
            colors=["red"] + ["blue"] * len(UT_L_bounds_in_RoI),
            title=None,
            output_folder=output_folder,
            file_name=f"UT_pseudo-distrib_and_h-doms.jpg",
            display=False,
        )

        if Iproc_RoI is not None:

            # Projecting left and right boundaries onto the sub-intervals:
            LT_bounds_in_RoI_proj = [
                [max(0, LT_L_bound - RoI["matrix"][0]), min(LT_R_bound - RoI["matrix"][0], Iproc_RoI.shape[0] - 1)]
                for (LT_L_bound, LT_R_bound) in zip(LT_L_bounds_in_RoI, LT_R_bounds_in_RoI)
            ]
            UT_bounds_in_RoI_proj = [
                [max(0, UT_L_bound - RoI["matrix"][0]), min(UT_R_bound - RoI["matrix"][0], Iproc_RoI.shape[0] - 1)]
                for (UT_L_bound, UT_R_bound) in zip(UT_L_bounds_in_RoI, UT_R_bounds_in_RoI)
            ]
            LT_bounds_in_RoI_proj_gen_coord = [[a[0] * resolution, a[1] * resolution] for a in LT_bounds_in_RoI_proj]
            UT_bounds_in_RoI_proj_gen_coord = [[a[0] * resolution, a[1] * resolution] for a in UT_bounds_in_RoI_proj]

            # Slices, i.e., intervals determined by a pair of left & right boundaries:
            LT_slices2keep_proj = [
                list(range(LT_bound_in_RoI_proj[0], LT_bound_in_RoI_proj[1] + 1))
                for LT_bound_in_RoI_proj in LT_bounds_in_RoI_proj
            ]
            UT_slices2keep_proj = [
                list(range(UT_bound_in_RoI_proj[0], UT_bound_in_RoI_proj[1] + 1))
                for UT_bound_in_RoI_proj in UT_bounds_in_RoI_proj
            ]

            # 3.1.3.3 "Plotting RoI restricted to HIoIs..."
            # Setting rows/columns not included in proj_LT_ids_2_keep to zero:

            Iproc0_RoI_LT_sliced = np.triu(Iproc_RoI)
            Iproc0_RoI_UT_sliced = np.tril(Iproc_RoI)
            for num_slice, LT_slice2keep_proj in enumerate(LT_slices2keep_proj):

                Iproc0_RoI_LT_cur_sliced = np.triu(Iproc_RoI)
                for idx2keep in LT_slice2keep_proj:
                    Iproc0_RoI_LT_cur_sliced[idx2keep:, idx2keep] = Iproc_RoI[idx2keep:, idx2keep]
                    Iproc0_RoI_LT_sliced[idx2keep:, idx2keep] = Iproc_RoI[idx2keep:, idx2keep]

            IO.HiC_and_HIoIs(
                Iproc0_RoI_LT_sliced,
                LT_bounds_in_RoI_proj_gen_coord,
                RoI["genomic"],
                resolution,
                title=None,
                output_folder=output_folder,
                plot_in_bp=True,
                where="lower",
                file_name=f"LT_all_h-doms.jpg",
                display=False,
            )

            for num_slice, UT_slice2keep_proj in enumerate(UT_slices2keep_proj):

                Iproc0_RoI_UT_cur_sliced = np.tril(Iproc_RoI)
                for idx2keep in UT_slice2keep_proj:
                    Iproc0_RoI_UT_cur_sliced[: idx2keep + 1, idx2keep] = Iproc_RoI[: idx2keep + 1, idx2keep]
                    Iproc0_RoI_UT_sliced[: idx2keep + 1, idx2keep] = Iproc_RoI[: idx2keep + 1, idx2keep]

            IO.HiC_and_HIoIs(
                Iproc0_RoI_UT_sliced,
                UT_bounds_in_RoI_proj_gen_coord,
                RoI["genomic"],
                resolution,
                title=None,
                output_folder=output_folder,
                plot_in_bp=True,
                where="upper",
                file_name=f"UT_all_h-doms.jpg",
                display=False,
            )

    logger.bind(step=(3, 1)).info("width estimation took %s", common.pretty_format_elapsed_time(start_time))
>>>>>>> f3a48c62

    logger.bind(step=(3, 2)).info("height estimation")
    start_time = time.time()

<<<<<<< HEAD
    print("3.2.1) Estimating heights (equiv. VIoIs, where VIoI stands for Vertical Interval of Interest)...")
    LT_VIoIs, LT_peaks_ids = finders.find_VIoIs(
        L,
        LT_MPs,
        LT_HIoIs,
        max_height=int(genomic_belt / resolution),
        threshold_cut=loc_trend_min,
        min_persistence=loc_pers_min,
        where="lower",
        map=map,
    )
    UT_VIoIs, UT_peaks_ids = finders.find_VIoIs(
        U,
        UT_MPs,
        UT_HIoIs,
        max_height=int(genomic_belt / resolution),
        threshold_cut=loc_trend_min,
        min_persistence=loc_pers_min,
        where="upper",
        map=map,
    )
=======
    logger.bind(step=(3, 2, 1)).info("estimating candidate stripe heights")
    if be_verbose and all([param is not None for param in [RoI, output_folder]]):
        LT_VIoIs, LT_peaks_ids = finders.find_VIoIs(
            L,
            LT_MPs,
            LT_HIoIs,
            VIoIs2plot=ids_LT_MPs_in_RoI,
            max_height=int(genomic_belt / resolution),
            threshold_cut=loc_trend_min,
            min_persistence=loc_pers_min,
            where="lower",
            output_folder=f"{output_folder}local_pseudodistributions/",
            map=map,
        )
        UT_VIoIs, UT_peaks_ids = finders.find_VIoIs(
            U,
            UT_MPs,
            UT_HIoIs,
            VIoIs2plot=ids_UT_MPs_in_RoI,
            max_height=int(genomic_belt / resolution),
            threshold_cut=loc_trend_min,
            min_persistence=loc_pers_min,
            where="upper",
            output_folder=f"{output_folder}local_pseudodistributions/",
            map=map,
        )
    else:
        LT_VIoIs, LT_peaks_ids = finders.find_VIoIs(
            L,
            LT_MPs,
            LT_HIoIs,
            VIoIs2plot=None,
            max_height=int(genomic_belt / resolution),
            threshold_cut=loc_trend_min,
            min_persistence=loc_pers_min,
            where="lower",
            output_folder=None,
            map=map,
        )
        UT_VIoIs, UT_peaks_ids = finders.find_VIoIs(
            U,
            UT_MPs,
            UT_HIoIs,
            VIoIs2plot=None,
            max_height=int(genomic_belt / resolution),
            threshold_cut=loc_trend_min,
            min_persistence=loc_pers_min,
            where="upper",
            output_folder=None,
            map=map,
        )
>>>>>>> f3a48c62

    # List of left or right boundaries:
    LT_U_bounds, LT_D_bounds = map(list, zip(*LT_VIoIs))
    UT_U_bounds, UT_D_bounds = map(list, zip(*UT_VIoIs))

    logger.bind(step=(3, 1, 2)).info("updating candidate stripes with height information")
    lt_stripes = result.get("stripes", "LT")
    for num_cand_stripe, (LT_U_bound, LT_D_bound) in enumerate(zip(LT_U_bounds, LT_D_bounds)):
        lt_stripes[num_cand_stripe].set_vertical_bounds(LT_U_bound, LT_D_bound)
    ut_stripes = result.get("stripes", "UT")
    for num_cand_stripe, (UT_U_bound, UT_D_bound) in enumerate(zip(UT_U_bounds, UT_D_bounds)):
        ut_stripes[num_cand_stripe].set_vertical_bounds(UT_U_bound, UT_D_bound)

    logger.bind(step=(3, 2)).info("height estimation took %s", common.pretty_format_elapsed_time(start_time))

<<<<<<< HEAD
=======
    if RoI is not None:
        logger.bind(step=(3, 3)).info("selecting candidate stripes overlapping with the region of interest")

        # Restricting to the RoI:
        LT_HIoIs_in_RoI = np.array(LT_HIoIs)[ids_LT_MPs_in_RoI].tolist()
        UT_HIoIs_in_RoI = np.array(UT_HIoIs)[ids_UT_MPs_in_RoI].tolist()
        LT_VIoIs_in_RoI = np.array(LT_VIoIs)[ids_LT_MPs_in_RoI].tolist()
        UT_VIoIs_in_RoI = np.array(UT_VIoIs)[ids_UT_MPs_in_RoI].tolist()
        LT_HIoIs_in_RoI_proj = [
            [LT_HIoI_RoI[0] - RoI["matrix"][0], LT_HIoI_RoI[1] - RoI["matrix"][0]] for LT_HIoI_RoI in LT_HIoIs_in_RoI
        ]
        UT_HIoIs_in_RoI_proj = [
            [UT_HIoI_RoI[0] - RoI["matrix"][0], UT_HIoI_RoI[1] - RoI["matrix"][0]] for UT_HIoI_RoI in UT_HIoIs_in_RoI
        ]
        LT_VIoIs_in_RoI_proj = [
            [LT_VIoI_RoI[0] - RoI["matrix"][0], LT_VIoI_RoI[1] - RoI["matrix"][0]] for LT_VIoI_RoI in LT_VIoIs_in_RoI
        ]
        UT_VIoIs_in_RoI_proj = [
            [UT_VIoI_RoI[0] - RoI["matrix"][0], UT_VIoI_RoI[1] - RoI["matrix"][0]] for UT_VIoI_RoI in UT_VIoIs_in_RoI
        ]

        if constrain_height:
            LT_peaks_ids_RoI = [
                LT_peaks_ids_in_candida_in_RoI
                for n, LT_peaks_ids_in_candida_in_RoI in enumerate(LT_peaks_ids)
                if n in ids_LT_MPs_in_RoI
            ]
            LT_peaks_ids_RoI_proj = [
                [
                    LT_peak_idx_in_candida_in_RoI - RoI["matrix"][0]
                    for LT_peak_idx_in_candida_in_RoI in LT_peaks_ids_in_candida_in_RoI
                    if 0 < LT_peak_idx_in_candida_in_RoI - RoI["matrix"][0] < Iproc_RoI.shape[0]
                ]
                for LT_peaks_ids_in_candida_in_RoI in LT_peaks_ids_RoI
            ]
            UT_peaks_ids_RoI = [
                UT_peaks_ids_in_candida_in_RoI
                for n, UT_peaks_ids_in_candida_in_RoI in enumerate(UT_peaks_ids)
                if n in ids_UT_MPs_in_RoI
            ]
            UT_peaks_ids_RoI_proj = [
                [
                    UT_peak_idx_in_candida_in_RoI - RoI["matrix"][0]
                    for UT_peak_idx_in_candida_in_RoI in UT_peaks_ids_in_candida_in_RoI
                    if 0 < UT_peak_idx_in_candida_in_RoI - RoI["matrix"][0] < Iproc_RoI.shape[0]
                ]
                for UT_peaks_ids_in_candida_in_RoI in UT_peaks_ids_RoI
            ]

        logger.bind(step=(3, 4)).info("generating plots highlighting stripe widths")
        # Plot of the candidate stripes within the RoI:
        IO.plot_stripes(
            Iproc_RoI,
            LT_HIoIs_in_RoI_proj,
            LT_VIoIs_in_RoI_proj,
            [],
            [],
            RoI["genomic"],
            resolution,
            plot_in_bp=True,
            output_folder=output_folder,
            file_name=f"LT_all_candidates.jpg",
            title=None,
            display=False,
        )

        if constrain_height:
            IO.plot_stripes_and_peaks(
                Iproc_RoI,
                LT_HIoIs_in_RoI_proj,
                LT_VIoIs_in_RoI_proj,
                [],
                [],
                LT_peaks_ids_RoI_proj,
                [],
                RoI["genomic"],
                resolution,
                plot_in_bp=True,
                output_folder=output_folder,
                file_name=f"LT_all_candidates_and_peaks.jpg",
                title=None,
                display=False,
            )

        IO.plot_stripes(
            Iproc_RoI,
            [],
            [],
            UT_HIoIs_in_RoI_proj,
            UT_VIoIs_in_RoI_proj,
            RoI["genomic"],
            resolution,
            plot_in_bp=True,
            output_folder=output_folder,
            file_name=f"UT_all_candidates.jpg",
            title=None,
            display=False,
        )

        if constrain_height:
            IO.plot_stripes_and_peaks(
                Iproc_RoI,
                [],
                [],
                UT_HIoIs_in_RoI_proj,
                UT_VIoIs_in_RoI_proj,
                [],
                UT_peaks_ids_RoI_proj,
                RoI["genomic"],
                resolution,
                plot_in_bp=True,
                output_folder=output_folder,
                file_name=f"UT_all_candidates_and_peaks.jpg",
                title=None,
                display=False,
            )

    logger.bind(step=(3, 5)).info("generating plots of stripe heights and widths distributions")
    LT_widths = [HIoI[1] - HIoI[0] for HIoI in LT_HIoIs]
    LT_heights = [VIoI[1] - VIoI[0] for VIoI in LT_VIoIs]
    UT_widths = [HIoI[1] - HIoI[0] for HIoI in UT_HIoIs]
    UT_heights = [VIoI[1] - VIoI[0] for VIoI in UT_VIoIs]
    if be_verbose and output_folder is not None:
        fig, ax = plt.subplots(1, 1)
        sns.histplot(
            data=pd.DataFrame(LT_widths),
            kde=False,
            legend=False,
            fill=True,
            discrete=True,
            color="#2F539B",
            edgecolor=None,
            alpha=1,
        )
        plt.xlim(0, max(max(LT_widths), max(UT_widths)) + 1)
        plt.title("Widths")
        plt.savefig(f"{output_folder}/LT_histogram_widths.jpg", bbox_inches="tight")
        plt.close()
        fig, ax = plt.subplots(1, 1)
        sns.histplot(
            data=pd.DataFrame(UT_widths),
            kde=False,
            legend=False,
            fill=True,
            discrete=True,
            color="#2F539B",
            edgecolor=None,
            alpha=1,
        )
        plt.xlim(0, max(max(LT_widths), max(UT_widths)) + 1)
        plt.title("Widths")
        plt.savefig(f"{output_folder}/UT_histogram_widths.jpg", bbox_inches="tight")
        plt.close()
        fig, ax = plt.subplots(1, 1)
        sns.histplot(
            data=pd.DataFrame(LT_heights),
            kde=False,
            legend=False,
            fill=True,
            discrete=True,
            color="#2F539B",
            edgecolor=None,
            alpha=1,
        )
        plt.xlim(0, max(max(LT_widths), max(UT_heights)) + 1)
        plt.title("Heights")
        plt.savefig(f"{output_folder}/LT_histogram_heights.jpg", bbox_inches="tight")
        plt.close()
        fig, ax = plt.subplots(1, 1)
        sns.histplot(
            data=pd.DataFrame(UT_heights),
            kde=False,
            legend=False,
            fill=True,
            discrete=True,
            color="#2F539B",
            edgecolor=None,
            alpha=1,
        )
        plt.xlim(0, max(max(LT_heights), max(UT_heights)) + 1)
        plt.title("Heights")
        plt.savefig(f"{output_folder}/UT_histogram_heights.jpg", bbox_inches="tight")
        plt.close()

>>>>>>> f3a48c62
    return result


def step_4(
    result: IO.Result,
<<<<<<< HEAD
    L: ss.csr_matrix,
    U: ss.csr_matrix,
=======
    L,
    U,
    resolution=None,
    thresholds_relative_change=None,
    Iproc_RoI=None,
    RoI=None,
    output_folder=None,
    logger=None,
>>>>>>> f3a48c62
):
    if logger is None:
        logger = structlog.get_logger()

    if result.empty:
        logger.bind(step=(4,)).warning("no candidates found by step 2: returning immediately!")
        return result

    logger.bind(step=(4, 1)).info("computing stripe biologival descriptors")
    for LT_candidate_stripe in result.get("stripes", "LT"):
        LT_candidate_stripe.compute_biodescriptors(L)
    for UT_candidate_stripe in result.get("stripes", "UT"):
        UT_candidate_stripe.compute_biodescriptors(U)

<<<<<<< HEAD
    return result


def _plot_pseudodistribution(
    result: IO.Result,
    resolution: int,
    matrix: Optional[NDArray],
    output_folder: pathlib.Path,
):
    assert result.roi is not None

    print("2.5) Plotting pseudo-distributions and sites for the region selected above...")
    start, end = result.roi["genomic"][:2]
    fig, _ = plot.plot(
        result,
        resolution,
        plot_type="pseudodistribution",
        start=start,
        end=end,
    )
    fig.savefig(output_folder / "pseudo_distribution.jpg", dpi=256)
    plt.close(fig)

    if matrix is None:
        return

    # Plot the region of interest of Iproc with over-imposed vertical lines for seeds:
    fig, _ = plot.plot(
        result,
        resolution,
        plot_type="matrix_with_seeds",
        matrix=matrix,
        start=start,
        end=end,
        log_scale=False,
    )
    fig.savefig(output_folder / "matrix_with_seeds.jpg", dpi=256)
    plt.close(fig)


def _plot_hic_and_hois(
    result: IO.Result,
    resolution: int,
    matrix: Optional[NDArray],
    output_folder: pathlib.Path,
):
    assert result.roi is not None

    if matrix is None:
        return

    print("3.1.3) Plots")
    start, end = result.roi["genomic"][:2]
    fig, _ = plot.plot(
        result,
        resolution,
        "matrix_with_stripes_masked",
        start=start,
        end=end,
        matrix=matrix,
    )
    fig.savefig(output_folder / "all_domains.jpg", dpi=256)
    plt.close(fig)

    print("3.4) Plotting candidate stripes restricted to HIoIs...")
    fig, _ = plot.plot(
        result,
        resolution,
        "matrix_with_stripes",
        start=start,
        end=end,
        matrix=matrix,
    )
    fig.savefig(output_folder / "all_candidates.jpg", dpi=256)
    plt.close(fig)


def _plot_geo_descriptors(
    result: IO.Result,
    resolution: int,
    output_folder: pathlib.Path,
):
    print("3.6) Bar plots of widths and heights...")
    fig, _ = plot.plot(result, resolution, plot_type="geo_descriptors", start=0, end=result.chrom[1])
    fig.savefig(output_folder / "geo_descriptors.jpg", dpi=256)
    plt.close(fig)


def _marginalize_matrix_lt(
    matrix: ss.csr_matrix, seed: int, left_bound: int, right_bound: int, max_height: int
) -> NDArray:
    i1, i2 = seed, min(seed + max_height, matrix.shape[0])
    j1, j2 = left_bound, right_bound
    v = np.asarray(matrix[i1:i2, :].tocsc()[:, j1:j2].sum(axis=1)).flatten()
    v /= v.max()

    return v


def _marginalize_matrix_ut(
    matrix: ss.csr_matrix, seed: int, left_bound: int, right_bound: int, max_height: int
) -> NDArray:
    i1, i2 = max(seed - max_height, 0), seed
    j1, j2 = left_bound, right_bound
    y = np.flip(np.asarray(matrix[i1:i2, :].tocsc()[:, j1:j2].sum(axis=1)).flatten())
    y /= y.max()

    return y


def _plot_local_pseudodistributions_helper(args):
    # TODO matrix should be passed around using shared mem?
    seed, left_bound, right_bound, matrix, min_persistence, max_height, loc_trend_min, output_folder, location = args

    if location == "LT":
        y = _marginalize_matrix_lt(matrix, seed, left_bound, right_bound, max_height)
    else:
        assert location == "UT"
        y = _marginalize_matrix_ut(matrix, seed, left_bound, right_bound, max_height)

    x = np.arange(seed, seed + len(y))
    y_hat = finders._compute_wQISA_predictions(y, 5)  # Basically: average of a 2-"pixel" neighborhood

    _, _, loc_maxima, _ = TDA.TDA(y, min_persistence=min_persistence)
    candidate_bound = [max(loc_maxima)]

    if len(loc_maxima) < 2:
        candidate_bound = np.where(y_hat < loc_trend_min)[0]
        if len(candidate_bound) == 0:
            candidate_bound = [len(y_hat) - 1]

    fig, ax = plt.subplots(1, 1)
    ax.plot(x, y, color="red", linewidth=0.5, linestyle="solid")
    ax.plot(x, y_hat, color="black", linewidth=0.5, linestyle="solid")
    ax.plot(
        [seed + a for a in loc_maxima[:-1]],
        y[loc_maxima[:-1]],
        color="blue",
        marker=".",
        linestyle="",
        markersize=8 * 1.5,
    )
    ax.vlines(
        seed + candidate_bound[0],
        0.0,
        1.0,
        color="blue",
        linewidth=1.0,
        linestyle="dashed",
    )
    ax.set(xlim=(x[0], x[-1]), ylim=(0.0, 1.0))
    fig.tight_layout()
    fig.savefig(output_folder / f"{seed}_{location}_local_pseudodistribution.jpg", dpi=256)
    plt.close(fig)


def _plot_local_pseudodistributions(
    result: IO.Result,
    matrix_lt: ss.csr_matrix,
    matrix_ut: ss.csr_matrix,
    resolution: int,
    genomic_belt: int,
    loc_pers_min: float,
    loc_trend_min: float,
    output_folder: pathlib.Path,
    map,
):
    start, end = result.roi["genomic"][:2]
    max_height = int(np.ceil(genomic_belt / resolution))

    df = result.get_stripe_geo_descriptors("LT")
    df = df[(df["left_bound"] * resolution >= start) & (df["right_bound"] * resolution <= end)]

    list(
        itertools.filterfalse(
            None,
            map(
                _plot_local_pseudodistributions_helper,
                zip(
                    df["seed"],
                    df["left_bound"],
                    df["right_bound"],
                    itertools.repeat(matrix_lt),
                    itertools.repeat(loc_pers_min),
                    itertools.repeat(max_height),
                    itertools.repeat(loc_trend_min),
                    itertools.repeat(output_folder),
                    itertools.repeat("LT"),
                ),
            ),
        )
    )

    df = result.get_stripe_geo_descriptors("UT")
    df = df[(df["left_bound"] * resolution >= start) & (df["right_bound"] * resolution <= end)]

    list(
        itertools.filterfalse(
            None,
            map(
                _plot_local_pseudodistributions_helper,
                zip(
                    df["seed"],
                    df["left_bound"],
                    df["right_bound"],
                    itertools.repeat(matrix_ut),
                    itertools.repeat(loc_pers_min),
                    itertools.repeat(max_height),
                    itertools.repeat(loc_trend_min),
                    itertools.repeat(output_folder),
                    itertools.repeat("UT"),
                ),
            ),
        )
    )


def _plot_stripes_helper(args):
    matrix, result, resolution, start, end, cutoff, output_folder = args
    fig, _ = plot.plot(
        result, resolution, "matrix_with_stripes", start=start, end=end, matrix=matrix, relative_change_threshold=cutoff
    )
    fig.savefig(output_folder / f"stripes_{cutoff:.2g}.jpg", dpi=256)
    plt.close(fig)


def _plot_stripes(
    result: IO.Result,
    resolution: int,
    matrix: Optional[NDArray],
    output_folder: pathlib.Path,
    map,
):
    assert result.roi is not None

    if matrix is None:
        return

    start, end = result.roi["genomic"][:2]
    cutoffs = np.linspace(0, 15, 76)

    map(
        _plot_stripes_helper,
        zip(
            itertools.repeat(matrix),
            itertools.repeat(result),
            itertools.repeat(resolution),
            itertools.repeat(start),
            itertools.repeat(end),
            cutoffs,
            itertools.repeat(output_folder),
        ),
    )


def step_5(
    result: IO.Result,
    resolution: int,
    gw_matrix_proc_lt: ss.csr_matrix,
    gw_matrix_proc_ut: ss.csr_matrix,
    raw_matrix: NDArray,
    proc_matrix: Optional[NDArray],
    genomic_belt: int,
    loc_pers_min: float,
    loc_trend_min: float,
    output_folder: Optional[pathlib.Path],
    map=map,
):
    if result.roi is None:
        return

    chrom_name = result.chrom[0]
    start, end = result.roi["genomic"][:2]

    fig, _, _ = plot.hic_matrix(
        raw_matrix,
        (
            start,
            end,
        ),
        log_scale=False,
        with_colorbar=True,
    )
    fig.savefig(output_folder / chrom_name / "1_preprocessing" / f"raw_matrix_{start}_{end}.jpg", dpi=256)
    plt.close(fig)

    fig, _, _ = plot.hic_matrix(
        proc_matrix,
        (
            start,
            end,
        ),
        log_scale=False,
        with_colorbar=True,
    )
    fig.savefig(output_folder / chrom_name / "1_preprocessing" / f"proc_matrix_{start}_{end}.jpg", dpi=256)
    plt.close(fig)

    _plot_pseudodistribution(result, resolution, proc_matrix, output_folder / chrom_name / "2_TDA")
    _plot_hic_and_hois(result, resolution, proc_matrix, output_folder / chrom_name / "3_shape_analysis")
    _plot_geo_descriptors(result, resolution, output_folder / chrom_name / "3_shape_analysis")
    _plot_local_pseudodistributions(
        result,
        gw_matrix_proc_lt,
        gw_matrix_proc_ut,
        resolution,
        genomic_belt,
        loc_pers_min,
        loc_trend_min,
        output_folder / chrom_name / "3_shape_analysis" / "local_pseudodistributions",
        map,
    )
    _plot_stripes(result, resolution, proc_matrix, output_folder / chrom_name / "4_biological_analysis", map)
=======
    if all(param is not None for param in [resolution, thresholds_relative_change, Iproc_RoI, RoI, output_folder]):
        logger.bind(step=(4, 2)).info("thresholding")

        # Retrieve data:
        LT_MPs = [c_s.seed for c_s in result.get("stripes", "LT")]
        UT_MPs = [c_s.seed for c_s in result.get("stripes", "UT")]
        LT_HIoIs = [[c_s.left_bound, c_s.right_bound] for c_s in result.get("stripes", "LT")]
        LT_VIoIs = [[c_s.top_bound, c_s.bottom_bound] for c_s in result.get("stripes", "LT")]
        UT_HIoIs = [[c_s.left_bound, c_s.right_bound] for c_s in result.get("stripes", "UT")]
        UT_VIoIs = [[c_s.top_bound, c_s.bottom_bound] for c_s in result.get("stripes", "UT")]

        for threshold in thresholds_relative_change:

            # Filtration:
            LT_candidates2keep = [
                index
                for index, rel_change in enumerate(s.rel_change for s in result.get("stripes", "LT"))
                if rel_change >= threshold
            ]
            UT_candidates2keep = [
                index
                for index, rel_change in enumerate(s.rel_change for s in result.get("stripes", "UT"))
                if rel_change >= threshold
            ]

            LT_filt_MPs = [LT_MPs[num_cand] for num_cand in LT_candidates2keep]
            LT_filt_HIoIs = [LT_HIoIs[num_cand] for num_cand in LT_candidates2keep]
            LT_filt_VIoIs = [LT_VIoIs[num_cand] for num_cand in LT_candidates2keep]

            UT_filt_MPs = [UT_MPs[num_cand] for num_cand in UT_candidates2keep]
            UT_filt_HIoIs = [UT_HIoIs[num_cand] for num_cand in UT_candidates2keep]
            UT_filt_VIoIs = [UT_VIoIs[num_cand] for num_cand in UT_candidates2keep]

            # Plotting stripes in range:
            if RoI is not None:
                LT_candidates2keep_in_RoI = np.where(
                    (np.array(LT_filt_MPs) > RoI["matrix"][0]) & (np.array(LT_filt_MPs) < RoI["matrix"][1])
                )[0]
                LT_filt_MPs_in_RoI = np.array(LT_filt_MPs)[LT_candidates2keep_in_RoI].tolist()
                LT_filt_MPs_in_RoI_proj = [a - RoI["matrix"][0] for a in LT_filt_MPs_in_RoI]
                LT_filt_HIoIs_in_RoI = np.array(LT_filt_HIoIs)[LT_candidates2keep_in_RoI].tolist()
                LT_filt_HIoIs_in_RoI_proj = [
                    [a[0] - RoI["matrix"][0], a[1] - RoI["matrix"][2]] for a in LT_filt_HIoIs_in_RoI
                ]
                LT_filt_VIoIs_in_RoI = np.array(LT_filt_VIoIs)[LT_candidates2keep_in_RoI].tolist()
                LT_filt_VIoIs_in_RoI_proj = [
                    [a[0] - RoI["matrix"][0], a[1] - RoI["matrix"][2]] for a in LT_filt_VIoIs_in_RoI
                ]

                IO.plot_stripes(
                    Iproc_RoI,
                    LT_filt_HIoIs_in_RoI_proj,
                    LT_filt_VIoIs_in_RoI_proj,
                    [],
                    [],
                    RoI["genomic"],
                    resolution,
                    plot_in_bp=True,
                    output_folder=f"{output_folder}",
                    file_name=f"LT_{threshold:.2f}.jpg",
                    title=None,
                    display=False,
                )

                UT_candidates2keep_in_RoI = np.where(
                    (np.array(UT_filt_MPs) > RoI["matrix"][0]) & (np.array(UT_filt_MPs) < RoI["matrix"][1])
                )[0]
                UT_filt_MPs_in_RoI = np.array(UT_filt_MPs)[UT_candidates2keep_in_RoI].tolist()
                UT_filt_MPs_in_RoI_proj = [a - RoI["matrix"][0] for a in UT_filt_MPs_in_RoI]
                UT_filt_HIoIs_in_RoI = np.array(UT_filt_HIoIs)[UT_candidates2keep_in_RoI].tolist()
                UT_filt_HIoIs_in_RoI_proj = [
                    [a[0] - RoI["matrix"][0], a[1] - RoI["matrix"][2]] for a in UT_filt_HIoIs_in_RoI
                ]
                UT_filt_VIoIs_in_RoI = np.array(UT_filt_VIoIs)[UT_candidates2keep_in_RoI].tolist()
                UT_filt_VIoIs_in_RoI_proj = [
                    [a[0] - RoI["matrix"][0], a[1] - RoI["matrix"][2]] for a in UT_filt_VIoIs_in_RoI
                ]

                IO.plot_stripes(
                    Iproc_RoI,
                    [],
                    [],
                    UT_filt_HIoIs_in_RoI_proj,
                    UT_filt_VIoIs_in_RoI_proj,
                    RoI["genomic"],
                    resolution,
                    plot_in_bp=True,
                    output_folder=f"{output_folder}",
                    file_name=f"UT_{threshold:.2f}.jpg",
                    title=None,
                    display=False,
                )

    return result
>>>>>>> f3a48c62
<|MERGE_RESOLUTION|>--- conflicted
+++ resolved
@@ -5,21 +5,13 @@
 import itertools
 import pathlib
 import time
-<<<<<<< HEAD
 from typing import Dict, List, Optional, Tuple
-=======
-from typing import Dict, List, Tuple, Union
->>>>>>> f3a48c62
 
 import h5py
 import matplotlib.pyplot as plt
 import numpy as np
 import scipy.sparse as ss
-<<<<<<< HEAD
-=======
-import seaborn as sns
 import structlog
->>>>>>> f3a48c62
 from numpy.typing import NDArray
 
 from . import IO, plot
@@ -224,16 +216,11 @@
     return np.array(ps_mPs_2), np.array(pers_of_ps_mPs_2), np.array(ps_MPs_2), np.array(pers_of_ps_MPs_2)
 
 
-<<<<<<< HEAD
-def step_1(I: ss.csr_matrix, genomic_belt: int, resolution: int, RoI: Dict = None):
-    print("1.1) Log-transformation...")
-=======
 def step_1(I, genomic_belt, resolution, RoI=None, output_folder=None, logger=None):
     if logger is None:
         logger = structlog.get_logger()
 
     logger.bind(step=(1, 1)).info("applying log-transformation")
->>>>>>> f3a48c62
     Iproc = _log_transform(I)
 
     logger.bind(step=(1, 2)).info("focusing on a neighborhood of the main diagonal")
@@ -250,22 +237,17 @@
 
 
 def step_2(
-<<<<<<< HEAD
     chrom_name: str,
     chrom_size: int,
     L: ss.csr_matrix,
     U: ss.csr_matrix,
     min_persistence: float,
-) -> IO.Result:
-    print("2.1) Global 1D pseudo-distributions...")
-=======
-    chrom: str, L, U, resolution, min_persistence, Iproc_RoI=None, RoI=None, output_folder=None, logger=None
+    logger=None,
 ) -> IO.Result:
     if logger is None:
         logger = structlog.get_logger()
 
     logger.bind(step=(2, 1, 0)).info("computing global 1D pseudo-distributions...")
->>>>>>> f3a48c62
     LT_pd = _compute_global_pseudodistribution(L, smooth=True)
     UT_pd = _compute_global_pseudodistribution(U, smooth=True)
 
@@ -361,81 +343,6 @@
     logger.bind(step=(2, 3, 2)).info("upper-triangular part: generated %d candidate stripes", len(stripes))
     result.set("stripes", stripes, "UT")
 
-<<<<<<< HEAD
-=======
-    if result.roi is not None:
-        logger.bind(step=(2, 4, 0)).info("finding seed sites inside the region of interest...")
-        ids_LT_MPs_in_RoI, LT_MPs_in_RoI = _find_seeds_in_RoI(LT_MPs, result.roi["matrix"][0], result.roi["matrix"][1])
-        ids_UT_MPs_in_RoI, UT_MPs_in_RoI = _find_seeds_in_RoI(UT_MPs, result.roi["matrix"][0], result.roi["matrix"][1])
-        logger.bind(step=(2, 4, 0)).info(
-            "found %d and %d seed sites for the lower- and upper-triangular part, respectively",
-            len(ids_LT_MPs_in_RoI),
-            len(ids_UT_MPs_in_RoI),
-        )
-
-        logger.bind(step=(2, 5, 0)).info("plotting pseudo-distributions and sites for the region of interest...")
-        if output_folder is not None:
-
-            # Plot pseudo-distributions:
-            IO.pseudodistrib(
-                LT_pd, RoI["genomic"][0:2], resolution, output_folder=output_folder, file_name=f"LT_pseudo-distrib.jpg"
-            )
-            IO.pseudodistrib(
-                UT_pd, RoI["genomic"][0:2], resolution, output_folder=output_folder, file_name=f"UT-pseudo-distrib.jpg"
-            )
-
-            # Plot pseudo-distributions and persistent maxima:
-            IO.pseudodistrib(
-                LT_pd,
-                RoI["genomic"][0:2],
-                resolution,
-                coords2scatter=[LT_MPs_in_RoI],
-                colors=["blue"],
-                output_folder=output_folder,
-                title=None,
-                file_name=f"LT_pseudo-distrib_and_pers-maxima.jpg",
-                display=False,
-            )
-            IO.pseudodistrib(
-                UT_pd,
-                RoI["genomic"][0:2],
-                resolution,
-                coords2scatter=[UT_MPs_in_RoI],
-                colors=["blue"],
-                output_folder=output_folder,
-                title=None,
-                file_name=f"UT_pseudo-distrib_and_pers-maxima.jpg",
-                display=False,
-            )
-
-            # Plot the region of interest of Iproc with over-imposed vertical lines for seeds:
-            if Iproc_RoI is not None:
-                IO.HiC_and_sites(
-                    Iproc_RoI,
-                    LT_MPs_in_RoI,
-                    RoI["genomic"],
-                    resolution,
-                    where="lower",
-                    plot_in_bp=True,
-                    output_folder=output_folder,
-                    display=False,
-                    file_name=f"LT_seeds.jpg",
-                    title=None,
-                )
-                IO.HiC_and_sites(
-                    Iproc_RoI,
-                    UT_MPs_in_RoI,
-                    RoI["genomic"],
-                    resolution,
-                    where="upper",
-                    plot_in_bp=True,
-                    output_folder=output_folder,
-                    display=False,
-                    file_name=f"UT_seeds.jpg",
-                    title=None,
-                )
-
->>>>>>> f3a48c62
     return result
 
 
@@ -519,132 +426,12 @@
     for num_cand_stripe, (UT_L_bound, UT_R_bound) in enumerate(zip(UT_L_bounds, UT_R_bounds)):
         stripes[num_cand_stripe].set_horizontal_bounds(UT_L_bound, UT_R_bound)
 
-<<<<<<< HEAD
-    print(f"Execution time: {time.time() - start_time} seconds ---")
-
-    print("3.2) Height estimation")
-=======
-    if all([param is not None for param in [RoI, output_folder]]):
-
-        logger.bind(step=(3, 1, 3)).info("generating plots")
-        # 3.1.3.1 "Finding HIoIs inside the region (RoI) selected above..."
-
-        ids_LT_MPs_in_RoI, LT_MPs_in_RoI = _find_seeds_in_RoI(LT_MPs, result.roi["matrix"][0], result.roi["matrix"][1])
-        ids_UT_MPs_in_RoI, UT_MPs_in_RoI = _find_seeds_in_RoI(UT_MPs, result.roi["matrix"][0], result.roi["matrix"][1])
-
-        # Left and right boundaries in RoI:
-        LT_L_bounds_in_RoI = np.array(LT_L_bounds)[ids_LT_MPs_in_RoI].tolist()
-        LT_R_bounds_in_RoI = np.array(LT_R_bounds)[ids_LT_MPs_in_RoI].tolist()
-        UT_L_bounds_in_RoI = np.array(UT_L_bounds)[ids_UT_MPs_in_RoI].tolist()
-        UT_R_bounds_in_RoI = np.array(UT_R_bounds)[ids_UT_MPs_in_RoI].tolist()
-
-        # 3.1.3.2 "Plotting pseudo-distributions and sites for the region selected above..."
-        IoIs = [RoI["genomic"][0:2]] + [
-            [LT_L_bound_in_RoI * resolution, (LT_R_bound_in_RoI + 1) * resolution]
-            for (LT_L_bound_in_RoI, LT_R_bound_in_RoI) in zip(LT_L_bounds_in_RoI, LT_R_bounds_in_RoI)
-        ]
-        IO.pseudodistrib_and_HIoIs(
-            LT_pseudo_distrib,
-            IoIs,
-            resolution,
-            colors=["red"] + ["blue"] * len(LT_L_bounds_in_RoI),
-            title=None,
-            output_folder=output_folder,
-            file_name=f"LT_pseudo-distrib_and_h-doms.jpg",
-            display=False,
-        )
-        IoIs = [RoI["genomic"][0:2]] + [
-            [UT_L_bound_in_RoI * resolution, (UT_R_bound_in_RoI + 1) * resolution]
-            for (UT_L_bound_in_RoI, UT_R_bound_in_RoI) in zip(UT_L_bounds_in_RoI, UT_R_bounds_in_RoI)
-        ]
-        IO.pseudodistrib_and_HIoIs(
-            UT_pseudo_distrib,
-            IoIs,
-            resolution,
-            colors=["red"] + ["blue"] * len(UT_L_bounds_in_RoI),
-            title=None,
-            output_folder=output_folder,
-            file_name=f"UT_pseudo-distrib_and_h-doms.jpg",
-            display=False,
-        )
-
-        if Iproc_RoI is not None:
-
-            # Projecting left and right boundaries onto the sub-intervals:
-            LT_bounds_in_RoI_proj = [
-                [max(0, LT_L_bound - RoI["matrix"][0]), min(LT_R_bound - RoI["matrix"][0], Iproc_RoI.shape[0] - 1)]
-                for (LT_L_bound, LT_R_bound) in zip(LT_L_bounds_in_RoI, LT_R_bounds_in_RoI)
-            ]
-            UT_bounds_in_RoI_proj = [
-                [max(0, UT_L_bound - RoI["matrix"][0]), min(UT_R_bound - RoI["matrix"][0], Iproc_RoI.shape[0] - 1)]
-                for (UT_L_bound, UT_R_bound) in zip(UT_L_bounds_in_RoI, UT_R_bounds_in_RoI)
-            ]
-            LT_bounds_in_RoI_proj_gen_coord = [[a[0] * resolution, a[1] * resolution] for a in LT_bounds_in_RoI_proj]
-            UT_bounds_in_RoI_proj_gen_coord = [[a[0] * resolution, a[1] * resolution] for a in UT_bounds_in_RoI_proj]
-
-            # Slices, i.e., intervals determined by a pair of left & right boundaries:
-            LT_slices2keep_proj = [
-                list(range(LT_bound_in_RoI_proj[0], LT_bound_in_RoI_proj[1] + 1))
-                for LT_bound_in_RoI_proj in LT_bounds_in_RoI_proj
-            ]
-            UT_slices2keep_proj = [
-                list(range(UT_bound_in_RoI_proj[0], UT_bound_in_RoI_proj[1] + 1))
-                for UT_bound_in_RoI_proj in UT_bounds_in_RoI_proj
-            ]
-
-            # 3.1.3.3 "Plotting RoI restricted to HIoIs..."
-            # Setting rows/columns not included in proj_LT_ids_2_keep to zero:
-
-            Iproc0_RoI_LT_sliced = np.triu(Iproc_RoI)
-            Iproc0_RoI_UT_sliced = np.tril(Iproc_RoI)
-            for num_slice, LT_slice2keep_proj in enumerate(LT_slices2keep_proj):
-
-                Iproc0_RoI_LT_cur_sliced = np.triu(Iproc_RoI)
-                for idx2keep in LT_slice2keep_proj:
-                    Iproc0_RoI_LT_cur_sliced[idx2keep:, idx2keep] = Iproc_RoI[idx2keep:, idx2keep]
-                    Iproc0_RoI_LT_sliced[idx2keep:, idx2keep] = Iproc_RoI[idx2keep:, idx2keep]
-
-            IO.HiC_and_HIoIs(
-                Iproc0_RoI_LT_sliced,
-                LT_bounds_in_RoI_proj_gen_coord,
-                RoI["genomic"],
-                resolution,
-                title=None,
-                output_folder=output_folder,
-                plot_in_bp=True,
-                where="lower",
-                file_name=f"LT_all_h-doms.jpg",
-                display=False,
-            )
-
-            for num_slice, UT_slice2keep_proj in enumerate(UT_slices2keep_proj):
-
-                Iproc0_RoI_UT_cur_sliced = np.tril(Iproc_RoI)
-                for idx2keep in UT_slice2keep_proj:
-                    Iproc0_RoI_UT_cur_sliced[: idx2keep + 1, idx2keep] = Iproc_RoI[: idx2keep + 1, idx2keep]
-                    Iproc0_RoI_UT_sliced[: idx2keep + 1, idx2keep] = Iproc_RoI[: idx2keep + 1, idx2keep]
-
-            IO.HiC_and_HIoIs(
-                Iproc0_RoI_UT_sliced,
-                UT_bounds_in_RoI_proj_gen_coord,
-                RoI["genomic"],
-                resolution,
-                title=None,
-                output_folder=output_folder,
-                plot_in_bp=True,
-                where="upper",
-                file_name=f"UT_all_h-doms.jpg",
-                display=False,
-            )
-
     logger.bind(step=(3, 1)).info("width estimation took %s", common.pretty_format_elapsed_time(start_time))
->>>>>>> f3a48c62
 
     logger.bind(step=(3, 2)).info("height estimation")
     start_time = time.time()
 
-<<<<<<< HEAD
-    print("3.2.1) Estimating heights (equiv. VIoIs, where VIoI stands for Vertical Interval of Interest)...")
+    logger.bind(step=(3, 2, 1)).info("estimating candidate stripe heights")
     LT_VIoIs, LT_peaks_ids = finders.find_VIoIs(
         L,
         LT_MPs,
@@ -665,59 +452,6 @@
         where="upper",
         map=map,
     )
-=======
-    logger.bind(step=(3, 2, 1)).info("estimating candidate stripe heights")
-    if be_verbose and all([param is not None for param in [RoI, output_folder]]):
-        LT_VIoIs, LT_peaks_ids = finders.find_VIoIs(
-            L,
-            LT_MPs,
-            LT_HIoIs,
-            VIoIs2plot=ids_LT_MPs_in_RoI,
-            max_height=int(genomic_belt / resolution),
-            threshold_cut=loc_trend_min,
-            min_persistence=loc_pers_min,
-            where="lower",
-            output_folder=f"{output_folder}local_pseudodistributions/",
-            map=map,
-        )
-        UT_VIoIs, UT_peaks_ids = finders.find_VIoIs(
-            U,
-            UT_MPs,
-            UT_HIoIs,
-            VIoIs2plot=ids_UT_MPs_in_RoI,
-            max_height=int(genomic_belt / resolution),
-            threshold_cut=loc_trend_min,
-            min_persistence=loc_pers_min,
-            where="upper",
-            output_folder=f"{output_folder}local_pseudodistributions/",
-            map=map,
-        )
-    else:
-        LT_VIoIs, LT_peaks_ids = finders.find_VIoIs(
-            L,
-            LT_MPs,
-            LT_HIoIs,
-            VIoIs2plot=None,
-            max_height=int(genomic_belt / resolution),
-            threshold_cut=loc_trend_min,
-            min_persistence=loc_pers_min,
-            where="lower",
-            output_folder=None,
-            map=map,
-        )
-        UT_VIoIs, UT_peaks_ids = finders.find_VIoIs(
-            U,
-            UT_MPs,
-            UT_HIoIs,
-            VIoIs2plot=None,
-            max_height=int(genomic_belt / resolution),
-            threshold_cut=loc_trend_min,
-            min_persistence=loc_pers_min,
-            where="upper",
-            output_folder=None,
-            map=map,
-        )
->>>>>>> f3a48c62
 
     # List of left or right boundaries:
     LT_U_bounds, LT_D_bounds = map(list, zip(*LT_VIoIs))
@@ -733,211 +467,14 @@
 
     logger.bind(step=(3, 2)).info("height estimation took %s", common.pretty_format_elapsed_time(start_time))
 
-<<<<<<< HEAD
-=======
-    if RoI is not None:
-        logger.bind(step=(3, 3)).info("selecting candidate stripes overlapping with the region of interest")
-
-        # Restricting to the RoI:
-        LT_HIoIs_in_RoI = np.array(LT_HIoIs)[ids_LT_MPs_in_RoI].tolist()
-        UT_HIoIs_in_RoI = np.array(UT_HIoIs)[ids_UT_MPs_in_RoI].tolist()
-        LT_VIoIs_in_RoI = np.array(LT_VIoIs)[ids_LT_MPs_in_RoI].tolist()
-        UT_VIoIs_in_RoI = np.array(UT_VIoIs)[ids_UT_MPs_in_RoI].tolist()
-        LT_HIoIs_in_RoI_proj = [
-            [LT_HIoI_RoI[0] - RoI["matrix"][0], LT_HIoI_RoI[1] - RoI["matrix"][0]] for LT_HIoI_RoI in LT_HIoIs_in_RoI
-        ]
-        UT_HIoIs_in_RoI_proj = [
-            [UT_HIoI_RoI[0] - RoI["matrix"][0], UT_HIoI_RoI[1] - RoI["matrix"][0]] for UT_HIoI_RoI in UT_HIoIs_in_RoI
-        ]
-        LT_VIoIs_in_RoI_proj = [
-            [LT_VIoI_RoI[0] - RoI["matrix"][0], LT_VIoI_RoI[1] - RoI["matrix"][0]] for LT_VIoI_RoI in LT_VIoIs_in_RoI
-        ]
-        UT_VIoIs_in_RoI_proj = [
-            [UT_VIoI_RoI[0] - RoI["matrix"][0], UT_VIoI_RoI[1] - RoI["matrix"][0]] for UT_VIoI_RoI in UT_VIoIs_in_RoI
-        ]
-
-        if constrain_height:
-            LT_peaks_ids_RoI = [
-                LT_peaks_ids_in_candida_in_RoI
-                for n, LT_peaks_ids_in_candida_in_RoI in enumerate(LT_peaks_ids)
-                if n in ids_LT_MPs_in_RoI
-            ]
-            LT_peaks_ids_RoI_proj = [
-                [
-                    LT_peak_idx_in_candida_in_RoI - RoI["matrix"][0]
-                    for LT_peak_idx_in_candida_in_RoI in LT_peaks_ids_in_candida_in_RoI
-                    if 0 < LT_peak_idx_in_candida_in_RoI - RoI["matrix"][0] < Iproc_RoI.shape[0]
-                ]
-                for LT_peaks_ids_in_candida_in_RoI in LT_peaks_ids_RoI
-            ]
-            UT_peaks_ids_RoI = [
-                UT_peaks_ids_in_candida_in_RoI
-                for n, UT_peaks_ids_in_candida_in_RoI in enumerate(UT_peaks_ids)
-                if n in ids_UT_MPs_in_RoI
-            ]
-            UT_peaks_ids_RoI_proj = [
-                [
-                    UT_peak_idx_in_candida_in_RoI - RoI["matrix"][0]
-                    for UT_peak_idx_in_candida_in_RoI in UT_peaks_ids_in_candida_in_RoI
-                    if 0 < UT_peak_idx_in_candida_in_RoI - RoI["matrix"][0] < Iproc_RoI.shape[0]
-                ]
-                for UT_peaks_ids_in_candida_in_RoI in UT_peaks_ids_RoI
-            ]
-
-        logger.bind(step=(3, 4)).info("generating plots highlighting stripe widths")
-        # Plot of the candidate stripes within the RoI:
-        IO.plot_stripes(
-            Iproc_RoI,
-            LT_HIoIs_in_RoI_proj,
-            LT_VIoIs_in_RoI_proj,
-            [],
-            [],
-            RoI["genomic"],
-            resolution,
-            plot_in_bp=True,
-            output_folder=output_folder,
-            file_name=f"LT_all_candidates.jpg",
-            title=None,
-            display=False,
-        )
-
-        if constrain_height:
-            IO.plot_stripes_and_peaks(
-                Iproc_RoI,
-                LT_HIoIs_in_RoI_proj,
-                LT_VIoIs_in_RoI_proj,
-                [],
-                [],
-                LT_peaks_ids_RoI_proj,
-                [],
-                RoI["genomic"],
-                resolution,
-                plot_in_bp=True,
-                output_folder=output_folder,
-                file_name=f"LT_all_candidates_and_peaks.jpg",
-                title=None,
-                display=False,
-            )
-
-        IO.plot_stripes(
-            Iproc_RoI,
-            [],
-            [],
-            UT_HIoIs_in_RoI_proj,
-            UT_VIoIs_in_RoI_proj,
-            RoI["genomic"],
-            resolution,
-            plot_in_bp=True,
-            output_folder=output_folder,
-            file_name=f"UT_all_candidates.jpg",
-            title=None,
-            display=False,
-        )
-
-        if constrain_height:
-            IO.plot_stripes_and_peaks(
-                Iproc_RoI,
-                [],
-                [],
-                UT_HIoIs_in_RoI_proj,
-                UT_VIoIs_in_RoI_proj,
-                [],
-                UT_peaks_ids_RoI_proj,
-                RoI["genomic"],
-                resolution,
-                plot_in_bp=True,
-                output_folder=output_folder,
-                file_name=f"UT_all_candidates_and_peaks.jpg",
-                title=None,
-                display=False,
-            )
-
-    logger.bind(step=(3, 5)).info("generating plots of stripe heights and widths distributions")
-    LT_widths = [HIoI[1] - HIoI[0] for HIoI in LT_HIoIs]
-    LT_heights = [VIoI[1] - VIoI[0] for VIoI in LT_VIoIs]
-    UT_widths = [HIoI[1] - HIoI[0] for HIoI in UT_HIoIs]
-    UT_heights = [VIoI[1] - VIoI[0] for VIoI in UT_VIoIs]
-    if be_verbose and output_folder is not None:
-        fig, ax = plt.subplots(1, 1)
-        sns.histplot(
-            data=pd.DataFrame(LT_widths),
-            kde=False,
-            legend=False,
-            fill=True,
-            discrete=True,
-            color="#2F539B",
-            edgecolor=None,
-            alpha=1,
-        )
-        plt.xlim(0, max(max(LT_widths), max(UT_widths)) + 1)
-        plt.title("Widths")
-        plt.savefig(f"{output_folder}/LT_histogram_widths.jpg", bbox_inches="tight")
-        plt.close()
-        fig, ax = plt.subplots(1, 1)
-        sns.histplot(
-            data=pd.DataFrame(UT_widths),
-            kde=False,
-            legend=False,
-            fill=True,
-            discrete=True,
-            color="#2F539B",
-            edgecolor=None,
-            alpha=1,
-        )
-        plt.xlim(0, max(max(LT_widths), max(UT_widths)) + 1)
-        plt.title("Widths")
-        plt.savefig(f"{output_folder}/UT_histogram_widths.jpg", bbox_inches="tight")
-        plt.close()
-        fig, ax = plt.subplots(1, 1)
-        sns.histplot(
-            data=pd.DataFrame(LT_heights),
-            kde=False,
-            legend=False,
-            fill=True,
-            discrete=True,
-            color="#2F539B",
-            edgecolor=None,
-            alpha=1,
-        )
-        plt.xlim(0, max(max(LT_widths), max(UT_heights)) + 1)
-        plt.title("Heights")
-        plt.savefig(f"{output_folder}/LT_histogram_heights.jpg", bbox_inches="tight")
-        plt.close()
-        fig, ax = plt.subplots(1, 1)
-        sns.histplot(
-            data=pd.DataFrame(UT_heights),
-            kde=False,
-            legend=False,
-            fill=True,
-            discrete=True,
-            color="#2F539B",
-            edgecolor=None,
-            alpha=1,
-        )
-        plt.xlim(0, max(max(LT_heights), max(UT_heights)) + 1)
-        plt.title("Heights")
-        plt.savefig(f"{output_folder}/UT_histogram_heights.jpg", bbox_inches="tight")
-        plt.close()
-
->>>>>>> f3a48c62
     return result
 
 
 def step_4(
     result: IO.Result,
-<<<<<<< HEAD
     L: ss.csr_matrix,
     U: ss.csr_matrix,
-=======
-    L,
-    U,
-    resolution=None,
-    thresholds_relative_change=None,
-    Iproc_RoI=None,
-    RoI=None,
-    output_folder=None,
     logger=None,
->>>>>>> f3a48c62
 ):
     if logger is None:
         logger = structlog.get_logger()
@@ -952,7 +489,6 @@
     for UT_candidate_stripe in result.get("stripes", "UT"):
         UT_candidate_stripe.compute_biodescriptors(U)
 
-<<<<<<< HEAD
     return result
 
 
@@ -1265,100 +801,4 @@
         output_folder / chrom_name / "3_shape_analysis" / "local_pseudodistributions",
         map,
     )
-    _plot_stripes(result, resolution, proc_matrix, output_folder / chrom_name / "4_biological_analysis", map)
-=======
-    if all(param is not None for param in [resolution, thresholds_relative_change, Iproc_RoI, RoI, output_folder]):
-        logger.bind(step=(4, 2)).info("thresholding")
-
-        # Retrieve data:
-        LT_MPs = [c_s.seed for c_s in result.get("stripes", "LT")]
-        UT_MPs = [c_s.seed for c_s in result.get("stripes", "UT")]
-        LT_HIoIs = [[c_s.left_bound, c_s.right_bound] for c_s in result.get("stripes", "LT")]
-        LT_VIoIs = [[c_s.top_bound, c_s.bottom_bound] for c_s in result.get("stripes", "LT")]
-        UT_HIoIs = [[c_s.left_bound, c_s.right_bound] for c_s in result.get("stripes", "UT")]
-        UT_VIoIs = [[c_s.top_bound, c_s.bottom_bound] for c_s in result.get("stripes", "UT")]
-
-        for threshold in thresholds_relative_change:
-
-            # Filtration:
-            LT_candidates2keep = [
-                index
-                for index, rel_change in enumerate(s.rel_change for s in result.get("stripes", "LT"))
-                if rel_change >= threshold
-            ]
-            UT_candidates2keep = [
-                index
-                for index, rel_change in enumerate(s.rel_change for s in result.get("stripes", "UT"))
-                if rel_change >= threshold
-            ]
-
-            LT_filt_MPs = [LT_MPs[num_cand] for num_cand in LT_candidates2keep]
-            LT_filt_HIoIs = [LT_HIoIs[num_cand] for num_cand in LT_candidates2keep]
-            LT_filt_VIoIs = [LT_VIoIs[num_cand] for num_cand in LT_candidates2keep]
-
-            UT_filt_MPs = [UT_MPs[num_cand] for num_cand in UT_candidates2keep]
-            UT_filt_HIoIs = [UT_HIoIs[num_cand] for num_cand in UT_candidates2keep]
-            UT_filt_VIoIs = [UT_VIoIs[num_cand] for num_cand in UT_candidates2keep]
-
-            # Plotting stripes in range:
-            if RoI is not None:
-                LT_candidates2keep_in_RoI = np.where(
-                    (np.array(LT_filt_MPs) > RoI["matrix"][0]) & (np.array(LT_filt_MPs) < RoI["matrix"][1])
-                )[0]
-                LT_filt_MPs_in_RoI = np.array(LT_filt_MPs)[LT_candidates2keep_in_RoI].tolist()
-                LT_filt_MPs_in_RoI_proj = [a - RoI["matrix"][0] for a in LT_filt_MPs_in_RoI]
-                LT_filt_HIoIs_in_RoI = np.array(LT_filt_HIoIs)[LT_candidates2keep_in_RoI].tolist()
-                LT_filt_HIoIs_in_RoI_proj = [
-                    [a[0] - RoI["matrix"][0], a[1] - RoI["matrix"][2]] for a in LT_filt_HIoIs_in_RoI
-                ]
-                LT_filt_VIoIs_in_RoI = np.array(LT_filt_VIoIs)[LT_candidates2keep_in_RoI].tolist()
-                LT_filt_VIoIs_in_RoI_proj = [
-                    [a[0] - RoI["matrix"][0], a[1] - RoI["matrix"][2]] for a in LT_filt_VIoIs_in_RoI
-                ]
-
-                IO.plot_stripes(
-                    Iproc_RoI,
-                    LT_filt_HIoIs_in_RoI_proj,
-                    LT_filt_VIoIs_in_RoI_proj,
-                    [],
-                    [],
-                    RoI["genomic"],
-                    resolution,
-                    plot_in_bp=True,
-                    output_folder=f"{output_folder}",
-                    file_name=f"LT_{threshold:.2f}.jpg",
-                    title=None,
-                    display=False,
-                )
-
-                UT_candidates2keep_in_RoI = np.where(
-                    (np.array(UT_filt_MPs) > RoI["matrix"][0]) & (np.array(UT_filt_MPs) < RoI["matrix"][1])
-                )[0]
-                UT_filt_MPs_in_RoI = np.array(UT_filt_MPs)[UT_candidates2keep_in_RoI].tolist()
-                UT_filt_MPs_in_RoI_proj = [a - RoI["matrix"][0] for a in UT_filt_MPs_in_RoI]
-                UT_filt_HIoIs_in_RoI = np.array(UT_filt_HIoIs)[UT_candidates2keep_in_RoI].tolist()
-                UT_filt_HIoIs_in_RoI_proj = [
-                    [a[0] - RoI["matrix"][0], a[1] - RoI["matrix"][2]] for a in UT_filt_HIoIs_in_RoI
-                ]
-                UT_filt_VIoIs_in_RoI = np.array(UT_filt_VIoIs)[UT_candidates2keep_in_RoI].tolist()
-                UT_filt_VIoIs_in_RoI_proj = [
-                    [a[0] - RoI["matrix"][0], a[1] - RoI["matrix"][2]] for a in UT_filt_VIoIs_in_RoI
-                ]
-
-                IO.plot_stripes(
-                    Iproc_RoI,
-                    [],
-                    [],
-                    UT_filt_HIoIs_in_RoI_proj,
-                    UT_filt_VIoIs_in_RoI_proj,
-                    RoI["genomic"],
-                    resolution,
-                    plot_in_bp=True,
-                    output_folder=f"{output_folder}",
-                    file_name=f"UT_{threshold:.2f}.jpg",
-                    title=None,
-                    display=False,
-                )
-
-    return result
->>>>>>> f3a48c62
+    _plot_stripes(result, resolution, proc_matrix, output_folder / chrom_name / "4_biological_analysis", map)